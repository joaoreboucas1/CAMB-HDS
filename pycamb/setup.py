--- conflicted
+++ resolved
@@ -28,7 +28,7 @@
 
 is32Bit = struct.calcsize("P") == 4
 
-gfortran_min = '4.9'
+gfortran_min = '6'
 
 
 def get_gfortran_version():
@@ -111,21 +111,6 @@
                     os.remove(file)
         else:
             print("Compiling source...")
-<<<<<<< HEAD
-            try:
-                from pkg_resources import parse_version
-                try:
-                    gfortran_version = subprocess.check_output("gfortran -dumpversion", shell=True).decode()
-                except subprocess.CalledProcessError:
-                    gfortran_version = '0.0'
-                if parse_version(gfortran_version) < parse_version('6.0'):
-                    raise Exception(
-                        'You need gfortran 6 or higher to compile the python CAMB wrapper (%s).' % gfortran_version)
-            except ImportError:
-                pass
-
-=======
->>>>>>> f39fd6a1
             subprocess.call("make camblib.so COMPILER=gfortran PYCAMB_OUTPUT_DIR=%s/camb/" % pycamb_path, shell=True)
             so_file = os.path.join(pycamb_path, 'camb', 'camblib.so')
             if not os.path.isfile(so_file): sys.exit('Compilation failed')
