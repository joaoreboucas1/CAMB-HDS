--- conflicted
+++ resolved
@@ -1,10 +1,5 @@
-<<<<<<< HEAD
-from .baseconfig import camblib, CAMB_Structure, CAMBError, dll_import, f_allocatable
+from .baseconfig import camblib, CAMB_Structure, CAMBError, CAMBParamRangeError, dll_import, f_allocatable
 from ctypes import c_bool, c_int, c_double, c_float, c_byte, byref, POINTER
-=======
-from .baseconfig import camblib, CAMB_Structure, CAMBError, CAMBParamRangeError, dll_import
-from ctypes import c_bool, c_int, c_double, c_float, byref, POINTER
->>>>>>> acc8a453
 from . import reionization as ion
 from . import recombination as recomb
 from . import initialpower as ipow
@@ -214,8 +209,9 @@
 
     def __init__(self):
         getattr(camblib, '__camb_MOD_camb_setdefparams')(byref(self))
-<<<<<<< HEAD
         self._set_allocatables()
+        if _HighAccuracyDefault.value:
+            self.AccurateReionization = True
 
     def _set_allocatables(self):
         de = POINTER(DarkEnergyParams)()
@@ -226,10 +222,6 @@
     def __del__(self):
         if self._b_needsfree_:
             CAMBParams_Free(byref(self))
-=======
-        if _HighAccuracyDefault.value:
-            self.AccurateReionization = True
->>>>>>> acc8a453
 
     _fields_ = [
         ("WantCls", c_int),  # logical
@@ -343,7 +335,6 @@
         CAMB_setinitialpower(byref(self), byref(initial_power_params))
         return self
 
-
     def set_cosmology(self, H0=67.0, cosmomc_theta=None, ombh2=0.022, omch2=0.12, omk=0.0,
                       neutrino_hierarchy='degenerate', num_massive_neutrinos=1,
                       mnu=0.06, nnu=3.046, YHe=None, meffsterile=0.0, standard_neutrino_neff=3.046,
