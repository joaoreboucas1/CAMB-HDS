    ! Equations module for dark energy with constant equation of state parameter w
    ! allowing for perturbations based on a quintessence model
    ! by Antony Lewis (http://cosmologist.info/)

    ! Dec 2003, fixed (fatal) bug in tensor neutrino setup
    ! Changes to tight coupling approximation
    ! June 2004, fixed problem with large scale polarized tensors; support for vector modes
    ! Generate vector modes on their own. The power spectrum is taken from the scalar parameters.
    ! August 2004, fixed reionization term in lensing potential
    ! Nov 2004, change massive neutrino l_max to be consistent with massless if light
    ! Apr 2005, added DoLateRadTruncation option
    ! June 2006, added support for arbitary neutrino mass splittings
    ! Nov 2006, tweak to high_precision transfer function accuracy at lowish k
    ! June 2011, improved radiation approximations from arXiv: 1104.2933; Some 2nd order tight coupling terms
    !            merged fderivs and derivs so flat and non-flat use same equations; more precomputed arrays
    !            optimized neutrino sampling, and reorganised neutrino integration functions
    ! Feb 2013: fixed various issues with accuracy at larger neutrino masses
    ! Mar 2014: fixes for tensors with massive neutrinos

    !CAMB Sources:
    ! Feb 2007 changes for 21cm and other power spectra
    ! July 2007 added perturbed recombination, self-absorption, changes to transfer function output
    ! May 2013 update for latest CAMB changes, removed support for tensor 21cm for simplicity
    ! Oct 2013 merge and fix for latest CAMB

    !Return OmegaK - modify this if you add extra fluid components
    function GetOmegak()
    use precision
    use ModelParams
    real(dl)  GetOmegak

    GetOmegak = 1 - (CP%omegab+CP%omegac+CP%omegav+CP%omegan)

    end function GetOmegak


    subroutine Init_Backgrounds
    use ModelParams
    use DarkEnergyInterface
    !This is only called once per model, and is a good point to do any extra initialization.
    !It is called before first call to dtauda, but after
    !massive neutrinos are initialized and after GetOmegak

    call CP%DarkEnergy%Init()

    end  subroutine Init_Backgrounds


    ! Background evolution
    function dtauda(a)
    use precision
    use ModelParams
    use MassiveNu
    use DarkEnergyInterface
    implicit none
    real(dl), intent(in) :: a
    real(dl) :: dtauda, rhonu, grhoa2, a2, grhov_t
    integer :: nu_i

    a2 = a ** 2
    call CP%DarkEnergy%BackgroundDensityAndPressure(a, grhov_t)

    !  8*pi*G*rho*a**4.
    grhoa2 = grhok * a2 + (grhoc + grhob) * a + grhog + grhornomass + &
        grhov_t * a2

    if (CP%Num_Nu_massive /= 0) then
        !Get massive neutrino density relative to massless
        do nu_i = 1, CP%nu_mass_eigenstates
            call Nu_rho(a * nu_masses(nu_i), rhonu)
            grhoa2 = grhoa2 + rhonu * grhormass(nu_i)
        end do
    end if

    dtauda = sqrt(3 / grhoa2)

    end function dtauda



    !cccccccccccccccccccccccccccccccccccccccccccccccccccccccccccccccccc

    !Gauge-dependent perturbation equations

    module GaugeInterface
    use precision
    use ModelParams
    use MassiveNu
    use DarkEnergyInterface
    use Errors
    use Transfer
    implicit none
    public

    !Description of this file. Change if you make modifications.
    character(LEN=*), parameter :: Eqns_name = 'cdm_gauge'

    logical, parameter :: plot_evolve = .false. !for outputing time evolution

    integer, parameter :: basic_num_eqns = 5

    logical :: DoTensorNeutrinos = .true.

    logical :: Evolve_baryon_cs = .false.
    !if true, evolves equation for Delta_{T_m} to get cs_2 = \delta p /\delta\rho for perfect gas

    logical :: Evolve_delta_xe = .false.

    logical :: Evolve_delta_Ts =.false. !Equilibrium result agree to sub-percent level

    logical :: DoLateRadTruncation = .true.
    !if true, use smooth approx to radition perturbations after decoupling on
    !small scales, saving evolution of irrelevant osciallatory multipole equations

    logical, parameter :: second_order_tightcoupling = .true.

    real(dl) :: Magnetic = 0._dl
    !Vector mode anisotropic stress in units of rho_gamma
    real(dl) :: vec_sig0 = 1._dl
    !Vector mode shear
    integer, parameter :: max_l_evolve = 256 !Maximum l we are ever likely to propagate
    !Note higher values increase size of Evolution vars, hence memoryWWWWWWWWWWWWWWWWWWWWWWWWWWWWWWWWWWWWWWWWWWWWWWWWWWWWWWWWWWWWWWWWWWWWWWWWWW

    !Supported scalar initial condition flags
    integer, parameter :: initial_adiabatic=1, initial_iso_CDM=2, &
        initial_iso_baryon=3,  initial_iso_neutrino=4, initial_iso_neutrino_vel=5, initial_vector = 0
    integer, parameter :: initial_nummodes =  initial_iso_neutrino_vel

    type EvolutionVars
        real(dl) q, q2
        real(dl) k_buf,k2_buf ! set in initial

        integer w_ix !Index of two quintessence equations
        integer Tg_ix !index of matter temerature perturbation
        integer reion_line_ix !index of matter temerature perturbation

        integer xe_ix !index of x_e perturbation
        integer Ts_ix !index of Delta_{T_s}

        integer r_ix !Index of the massless neutrino hierarchy
        integer g_ix !Index of the photon neutrino hierarchy

        integer q_ix !index into q_evolve array that gives the value q
        logical TransferOnly

        !       nvar  - number of scalar (tensor) equations for this k
        integer nvar,nvart, nvarv

        !Max_l for the various hierarchies
        integer lmaxg,lmaxnr,lmaxnu,lmaxgpol,MaxlNeeded
        integer lmaxnrt, lmaxnut, lmaxt, lmaxpolt, MaxlNeededt
        logical EvolveTensorMassiveNu(max_nu)
        integer lmaxnrv, lmaxv, lmaxpolv
        integer lmaxline !21cm multipoles for getting reionization effect

        integer polind  !index into scalar array of polarization hierarchy

        !array indices for massive neutrino equations
        integer nu_ix(max_nu), nu_pert_ix
        integer nq(max_nu), lmaxnu_pert
        logical has_nu_relativistic

        !Initial values for massive neutrino v*3 variables calculated when switching
        !to non-relativistic approx
        real(dl) G11(max_nu),G30(max_nu)
        !True when using non-relativistic approximation
        logical MassiveNuApprox(max_nu)
        real(dl) MassiveNuApproxTime(max_nu)

        !True when truncating at l=2,3 when k*tau>>1 (see arXiv:1104.2933)
        logical high_ktau_neutrino_approx

        !Massive neutrino scheme being used at the moment
        integer NuMethod

        !True when using tight-coupling approximation (required for stability at early times)
        logical TightCoupling, TensTightCoupling
        real(dl) TightSwitchoffTime

        !Numer of scalar equations we are propagating
        integer ScalEqsToPropagate
        integer TensEqsToPropagate
        !beta > l for closed models
        integer FirstZerolForBeta
        !Tensor vars
        real(dl) aux_buf

        real(dl) pig, pigdot
        real(dl) poltruncfac

        logical no_nu_multpoles, no_phot_multpoles
        integer lmaxnu_tau(max_nu)  !lmax for massive neutinos at time being integrated
        logical nu_nonrelativistic(max_nu)

        real(dl) denlk(max_l_evolve),denlk2(max_l_evolve), polfack(max_l_evolve)
        real(dl) Kf(max_l_evolve)

        integer E_ix, B_ix !tensor polarizatisdon indices
        real(dl) denlkt(4,max_l_evolve),Kft(max_l_evolve)

        logical :: saha !still high x_e
        logical :: evolve_TM !\delta T_g evolved separately

        real, pointer :: OutputTransfer(:) => null()
        real(dl), pointer :: OutputSources(:) => null()
        real(dl), pointer :: CustomSources(:) => null()

    end type EvolutionVars

    ABSTRACT INTERFACE
    SUBROUTINE TSource_func(sources, tau, a, adotoa, grho, gpres,w_lam, cs2_lam,  &
        grhob_t,grhor_t,grhoc_t,grhog_t,grhov_t,grhonu_t, &
        k,etak, etakdot, phi, phidot, sigma, sigmadot, &
        dgrho, clxg,clxb,clxc,clxnu, clxq, cs2, &
        dgq, qg, qr, vq, vb, qgdot, qrdot, vbdot, &
        dgpi, pig, pir, pigdot, pirdot, diff_rhopi, &
        polter, polterdot, polterddot, octg, octgdot, E, Edot, &
        opacity, dopacity, ddopacity, visibility, dvisibility, ddvisibility, exptau, &
        tau0, tau_maxvis, Kf, f_K)
    real*8, intent(out) :: sources(:)
    real*8, intent(in) :: tau, a, adotoa, grho, gpres,w_lam, cs2_lam,  &
        grhob_t,grhor_t,grhoc_t,grhog_t,grhov_t,grhonu_t, &
        k,etak, etakdot, phi, phidot, sigma, sigmadot, &
        dgrho, clxg,clxb,clxc,clxnu, clxq, cs2, &
        dgq, qg, qr, vq, vb, qgdot, qrdot, vbdot, &
        dgpi, pig, pir, pigdot, pirdot, diff_rhopi, &
        polter, polterdot, polterddot, octg, octgdot, E(2:3), Edot(2:3), &
        opacity, dopacity, ddopacity, visibility, dvisibility, ddvisibility, exptau, &
        tau0, tau_maxvis
    REAL*8, intent(in) :: Kf(*)
    real*8, external :: f_K
    END SUBROUTINE TSource_func
    END INTERFACE

    procedure(TSource_func), pointer :: custom_sources_func => null()

    !precalculated arrays
    real(dl) polfac(max_l_evolve),denl(max_l_evolve),vecfac(max_l_evolve),vecfacpol(max_l_evolve)

    real(dl), parameter :: ep0=1.0d-2
    integer, parameter :: lmaxnu_high_ktau=4 !Jan2015, increased from 3 to fix mpk for mnu~6eV

    real(dl) epsw
    real(dl) nu_tau_notmassless(nqmax0+1,max_nu), nu_tau_nonrelativistic(max_nu),nu_tau_massive(max_nu)

    real(dl), private, external :: dtauda
    contains


    subroutine GaugeInterface_ScalEv(EV,y,tau,tauend,tol1,ind,c,w)
    type(EvolutionVars) EV
    real(dl) c(24),w(EV%nvar,9), y(EV%nvar), tol1, tau, tauend
    integer ind

    call dverk(EV,EV%ScalEqsToPropagate,derivs,tau,y,tauend,tol1,ind,c,EV%nvar,w)
    if (ind==-3) then
        call GlobalError('Dverk error -3: the subroutine was unable  to  satisfy  the  error ' &
            //'requirement  with a particular step-size that is less than or * ' &
            //'equal to hmin, which may mean that tol is too small' &
            //'--- but most likely you''ve messed up the y array indexing; ' &
            //'compiling with bounds checking may (or may not) help find the problem.',error_evolution)
    end if
    end subroutine GaugeInterface_ScalEv

    function next_nu_nq(nq) result (next_nq)
    integer, intent(in) :: nq
    integer q, next_nq

    if (nq==0) then
        next_nq=1
    else
        q = int(nu_q(nq))
        if (q>=10) then
            next_nq = nqmax
        else
            next_nq = nq+1
        end if
    end if

    end function next_nu_nq

    recursive subroutine GaugeInterface_EvolveScal(EV,tau,y,tauend,tol1,ind,c,w)
    use ThermoData
    use RECDATA, only : CB1
    type(EvolutionVars) EV, EVout
    real(dl) c(24),w(EV%nvar,9), y(EV%nvar), yout(EV%nvar), tol1, tau, tauend
    integer ind, nu_i
    real(dl) cs2, opacity, dopacity
    real(dl) tau_switch_ktau, tau_switch_nu_massless, tau_switch_nu_massive, next_switch
    real(dl) tau_switch_no_nu_multpoles, tau_switch_no_phot_multpoles,tau_switch_nu_nonrel
    real(dl) noSwitch, smallTime
    !Sources
    real(dl) tau_switch_saha, Delta_TM, xe,a,tau_switch_evolve_TM

    noSwitch= CP%tau0+1
    smallTime =  min(tau, 1/EV%k_buf)/100

    tau_switch_ktau = noSwitch
    tau_switch_no_nu_multpoles= noSwitch
    tau_switch_no_phot_multpoles= noSwitch

    !Massive neutrino switches
    tau_switch_nu_massless = noSwitch
    tau_switch_nu_nonrel = noSwitch
    tau_switch_nu_massive= noSwitch

    !Sources
    tau_switch_saha=noSwitch
    if (Evolve_delta_xe .and. EV%saha)  tau_switch_saha = recombination_saha_tau
    tau_switch_evolve_TM=noSwitch
    if (Evolve_baryon_cs .and. .not. EV%Evolve_tm) tau_switch_evolve_TM = recombination_Tgas_tau

    !Evolve equations from tau to tauend, performing switches in equations if necessary.

    if (.not. EV%high_ktau_neutrino_approx .and. .not. EV%no_nu_multpoles ) then
        tau_switch_ktau=  max(20, EV%lmaxnr-4)/EV%k_buf
    end if

    if (CP%Num_Nu_massive /= 0) then
        do nu_i = 1, CP%Nu_mass_eigenstates
            if (EV%nq(nu_i) /= nqmax) then
                tau_switch_nu_massless = min(tau_switch_nu_massless,nu_tau_notmassless(next_nu_nq(EV%nq(nu_i)),nu_i))
            else if (.not. EV%nu_nonrelativistic(nu_i)) then
                tau_switch_nu_nonrel = min(nu_tau_nonrelativistic(nu_i),tau_switch_nu_nonrel)
            else if (EV%NuMethod==Nu_trunc .and..not. EV%MassiveNuApprox(nu_i)) then
                tau_switch_nu_massive = min(tau_switch_nu_massive,EV%MassiveNuApproxTime(nu_i))
            end if
        end do
    end if

    if (DoLateRadTruncation) then
        if (.not. EV%no_nu_multpoles) & !!.and. .not. EV%has_nu_relativistic .and. tau_switch_nu_massless ==noSwitch)  &
            tau_switch_no_nu_multpoles=max(15/EV%k_buf*AccuracyBoost,min(taurend,matter_verydom_tau))

        if (.not. EV%no_phot_multpoles .and. (.not.CP%WantCls .or. EV%k_buf>0.03*AccuracyBoost)) &
            tau_switch_no_phot_multpoles =max(15/EV%k_buf,taurend)*AccuracyBoost
    end if

    next_switch = min(tau_switch_ktau, tau_switch_nu_massless,EV%TightSwitchoffTime, tau_switch_nu_massive, &
        tau_switch_no_nu_multpoles, tau_switch_no_phot_multpoles, tau_switch_nu_nonrel, noSwitch, &
        tau_switch_saha, tau_switch_evolve_TM)

    if (next_switch < tauend) then
        if (next_switch > tau+smallTime) then
            call GaugeInterface_ScalEv(EV, y, tau,next_switch,tol1,ind,c,w)
            if (global_error_flag/=0) return
        end if

        EVout=EV

        if (next_switch == EV%TightSwitchoffTime) then
            !TightCoupling
            EVout%TightCoupling=.false.
            EVout%TightSwitchoffTime = noSwitch
            call SetupScalarArrayIndices(EVout)
            call CopyScalarVariableArray(y,yout, EV, EVout)
            EV=EVout
            y=yout
            ind=1
            !Set up variables with their tight coupling values
            y(EV%g_ix+2) = EV%pig
            call thermo(tau,cs2,opacity,dopacity)

            if (second_order_tightcoupling) then
                ! Francis-Yan Cyr-Racine November 2010

                y(EV%g_ix+3) = (3._dl/7._dl)*y(EV%g_ix+2)*(EV%k_buf/opacity)*(1._dl+dopacity/opacity**2) + &
                    (3._dl/7._dl)*EV%pigdot*(EV%k_buf/opacity**2)*(-1._dl)

                y(EV%polind+2) = EV%pig/4 + EV%pigdot*(1._dl/opacity)*(-5._dl/8._dl- &
                    (25._dl/16._dl)*dopacity/opacity**2) + &
                    EV%pig*(EV%k_buf/opacity)**2*(-5._dl/56._dl)
                y(EV%polind+3) = (3._dl/7._dl)*(EV%k_buf/opacity)*y(EV%polind+2)*(1._dl + &
                    dopacity/opacity**2) + (3._dl/7._dl)*(EV%k_buf/opacity**2)*((EV%pigdot/4._dl)* &
                    (1._dl+(5._dl/2._dl)*dopacity/opacity**2))*(-1._dl)
            else
                y(EV%g_ix+3) = 3./7*y(EV%g_ix+2)*EV%k_buf/opacity
                y(EV%polind+2) = EV%pig/4
                y(EV%polind+3) =y(EV%g_ix+3)/4
            end if
        else if (next_switch==tau_switch_ktau) then
            !k tau >> 1, evolve massless neutrino effective fluid up to l=2
            EVout%high_ktau_neutrino_approx=.true.
            EV%nq(1:CP%Nu_mass_eigenstates) = nqmax
            call SetupScalarArrayIndices(EVout)
            call CopyScalarVariableArray(y,yout, EV, EVout)
            y=yout
            EV=EVout
        else if (next_switch == tau_switch_nu_massless) then
            !Mass starts to become important, start evolving next momentum mode
            do nu_i = 1, CP%Nu_mass_eigenstates
                if (EV%nq(nu_i) /= nqmax .and. &
                    next_switch == nu_tau_notmassless(next_nu_nq(EV%nq(nu_i)),nu_i)) then
                EVOut%nq(nu_i) = next_nu_nq(EV%nq(nu_i))
                call SetupScalarArrayIndices(EVout)
                call CopyScalarVariableArray(y,yout, EV, EVout)
                EV=EVout
                y=yout
                exit
                end if
            end do
        else if (next_switch == tau_switch_nu_nonrel) then
            !Neutrino becomes non-relativistic, don't need high L
            do nu_i = 1, CP%Nu_mass_eigenstates
                if (.not. EV%nu_nonrelativistic(nu_i) .and.  next_switch==nu_tau_nonrelativistic(nu_i) ) then
                    EVout%nu_nonrelativistic(nu_i)=.true.
                    call SetupScalarArrayIndices(EVout)
                    call CopyScalarVariableArray(y,yout, EV, EVout)
                    EV=EVout
                    y=yout
                    exit
                end if
            end do
        else if (next_switch == tau_switch_nu_massive) then
            !Very non-relativistic neutrinos, switch to truncated velocity-weight hierarchy
            do nu_i = 1, CP%Nu_mass_eigenstates
                if (.not. EV%MassiveNuApprox(nu_i) .and.  next_switch== EV%MassiveNuApproxTime(nu_i) ) then
                    call SwitchToMassiveNuApprox(EV,y, nu_i)
                    exit
                end if
            end do
        else if (next_switch==tau_switch_no_nu_multpoles) then
            !Turn off neutrino hierarchies at late time where slow and not needed.
            ind=1
            EVout%no_nu_multpoles=.true.
            EVOut%nq(1:CP%Nu_mass_eigenstates ) = nqmax
            call SetupScalarArrayIndices(EVout)
            call CopyScalarVariableArray(y,yout, EV, EVout)
            y=yout
            EV=EVout
        else if (next_switch==tau_switch_no_phot_multpoles) then
            !Turn off photon hierarchies at late time where slow and not needed.
            ind=1
            EVout%no_phot_multpoles=.true.
            call SetupScalarArrayIndices(EVout)
            call CopyScalarVariableArray(y,yout, EV, EVout)
            y=yout
            EV=EVout
        else if (next_switch==tau_switch_saha) then
            !Sources
            ind=1
            EVout%saha = .false.
            call SetupScalarArrayIndices(EVout)
            call CopyScalarVariableArray(y,yout, EV, EVout)
            y=yout
            EV=EVout
            a=y(1)
            Delta_Tm = y(EV%g_ix)/4 ! assume delta_TM = delta_T_gamma
            xe= Recombination_xe(a)
            y(EV%xe_ix) = (1-xe)/(2-xe)*(-y(4) + (3./2+  CB1/(CP%TCMB/a))*Delta_TM)
        else if (next_switch==tau_switch_evolve_TM) then
            !Sources
            ind=1
            EVout%evolve_TM = .true.
            call SetupScalarArrayIndices(EVout)
            call CopyScalarVariableArray(y,yout, EV, EVout)
            y=yout
            EV=EVout
            y(EV%Tg_ix) =y(EV%g_ix)/4 ! assume delta_TM = delta_T_gamma
        end if

        call GaugeInterface_EvolveScal(EV,tau,y,tauend,tol1,ind,c,w)
        return
    end if

    call GaugeInterface_ScalEv(EV,y,tau,tauend,tol1,ind,c,w)

    end subroutine GaugeInterface_EvolveScal

    subroutine GaugeInterface_EvolveTens(EV,tau,y,tauend,tol1,ind,c,w)
    use ThermoData
    type(EvolutionVars) EV, EVOut
    real(dl) c(24),w(EV%nvart,9), y(EV%nvart),yout(EV%nvart), tol1, tau, tauend
    integer ind
    real(dl) opacity, cs2

    if (EV%TensTightCoupling .and. tauend > EV%TightSwitchoffTime) then
        if (EV%TightSwitchoffTime > tau) then
            call dverk(EV,EV%TensEqsToPropagate, derivst,tau,y,EV%TightSwitchoffTime,tol1,ind,c,EV%nvart,w)
        end if
        EVOut=EV
        EVOut%TensTightCoupling = .false.
        call SetupTensorArrayIndices(EVout)
        call CopyTensorVariableArray(y,yout,Ev, Evout)
        Ev = EvOut
        y=yout
        call thermo(tau,cs2,opacity)
        y(EV%g_ix+2)= 32._dl/45._dl*EV%k_buf/opacity*y(3)
        y(EV%E_ix+2) = y(EV%g_ix+2)/4
    end if

    call dverk(EV,EV%TensEqsToPropagate, derivst,tau,y,tauend,tol1,ind,c,EV%nvart,w)


    end subroutine GaugeInterface_EvolveTens

    function DeltaTimeMaxed(a1,a2, tol) result(t)
    real(dl) a1,a2,t
    real(dl), optional :: tol
    if (a1>1._dl) then
        t=0
    elseif (a2 > 1._dl) then
        t = DeltaTime(a1,1.01_dl, tol)
    else
        t= DeltaTime(a1,a2, tol)
    end if
    end function DeltaTimeMaxed

    subroutine GaugeInterface_Init
    !Precompute various arrays and other things independent of wavenumber
    integer j, nu_i
    real(dl) a_nonrel, a_mass,a_massive, time, nu_mass

    epsw = 100/CP%tau0

    if (CP%WantScalars) then
        do j=2,max_l_evolve
            polfac(j)=real((j+3)*(j-1),dl)/(j+1)
        end do
    end if

    if (CP%WantVectors) then
        do j=2,max_l_evolve
            vecfac(j)=real((j+2),dl)/(j+1)
            vecfacpol(j)=real((j+3)*j,dl)*(j-1)*vecfac(j)/(j+1)**2
        end do
    end if

    do j=1,max_l_evolve
        denl(j)=1._dl/(2*j+1)
    end do

    do nu_i=1, CP%Nu_Mass_eigenstates
        nu_mass = max(0.1_dl,nu_masses(nu_i))
        a_mass =  1.e-1_dl/nu_mass/lAccuracyBoost
        !if (HighAccuracyDefault) a_mass=a_mass/4
        time=DeltaTime(0._dl,nu_q(1)*a_mass)
        nu_tau_notmassless(1, nu_i) = time
        do j=2,nqmax
            !times when each momentum mode becomes signficantly nonrelativistic
            time= time + DeltaTimeMaxed(nu_q(j-1)*a_mass,nu_q(j)*a_mass, 0.01_dl)
            nu_tau_notmassless(j, nu_i) = time
        end do

        a_nonrel =  2.5d0/nu_mass*AccuracyBoost !!!Feb13tweak
        nu_tau_nonrelativistic(nu_i) =DeltaTimeMaxed(0._dl,a_nonrel)
        a_massive =  17.d0/nu_mass*AccuracyBoost
        nu_tau_massive(nu_i) =nu_tau_nonrelativistic(nu_i) + DeltaTimeMaxed(a_nonrel,a_massive)
    end do

    end subroutine GaugeInterface_Init


    subroutine SetupScalarArrayIndices(EV, max_num_eqns)
    !Set up array indices after the lmax have been decided
    use MassiveNu
    !Set the numer of equations in each hierarchy, and get total number of equations for this k
    type(EvolutionVars) EV
    integer, intent(out), optional :: max_num_eqns
    integer neq, maxeq, nu_i

    neq=basic_num_eqns
    maxeq=neq
    if (.not. EV%no_phot_multpoles) then
        !Photon multipoles
        EV%g_ix=basic_num_eqns+1
        if (EV%TightCoupling) then
            neq=neq+2
        else
            neq = neq+ (EV%lmaxg+1)
            !Polarization multipoles
            EV%polind = neq -1 !polind+2 is L=2, for polarizationthe first calculated
            neq=neq + EV%lmaxgpol-1
        end if
    end if
    if (.not. EV%no_nu_multpoles) then
        !Massless neutrino multipoles
        EV%r_ix= neq+1
        if (EV%high_ktau_neutrino_approx) then
            neq=neq + 3
        else
            neq=neq + (EV%lmaxnr+1)
        end if
    end if
    maxeq = maxeq +  (EV%lmaxg+1)+(EV%lmaxnr+1)+EV%lmaxgpol-1

    !Dark energy
    if (.not. CP%DarkEnergy%is_cosmological_constant) then
        EV%w_ix = neq + 1
        neq = neq + CP%DarkEnergy%num_perturb_equations
        maxeq = maxeq + CP%DarkEnergy%num_perturb_equations
    else
        EV%w_ix = 0
    end if

    !Sources
    if (Evolve_delta_xe) then
        if (.not. EV%saha) then
            EV%xe_ix = neq+1
            neq=neq+1
        end if
        maxeq=maxeq+1
    end if

    if (Evolve_baryon_cs) then
        if (EV%Evolve_TM) then
            EV%Tg_ix = neq+1
            neq=neq+1
        end if
        maxeq=maxeq+1
        if (Do21cm .and. line_reionization) then
            EV%reion_line_ix = neq+1
            neq=neq+ EV%lmaxline+1 +  EV%lmaxline-1
            maxeq=maxeq+EV%lmaxline+1 +  EV%lmaxline-1
        end if
    end if

    if (Evolve_delta_Ts) then
        EV%Ts_ix = neq+1
        neq=neq+1
        maxeq=maxeq+1
    end if

    !Massive neutrinos
    if (CP%Num_Nu_massive /= 0) then
        EV%has_nu_relativistic = any(EV%nq(1:CP%Nu_Mass_eigenstates)/=nqmax)
        if (EV%has_nu_relativistic) then
            EV%lmaxnu_pert=EV%lmaxnu
            EV%nu_pert_ix=neq+1
            neq = neq+ EV%lmaxnu_pert+1
            maxeq=maxeq+ EV%lmaxnu_pert+1
        else
            EV%lmaxnu_pert=0
        end if

        do nu_i=1, CP%Nu_Mass_eigenstates
            if (EV%high_ktau_neutrino_approx) then
                EV%lmaxnu_tau(nu_i) = int(lmaxnu_high_ktau *lAccuracyBoost)
            else
                EV%lmaxnu_tau(nu_i) =max(min(nint(0.8_dl*EV%q*nu_tau_nonrelativistic(nu_i)*lAccuracyBoost),EV%lmaxnu),3)
                !!!Feb13tweak
                if (EV%nu_nonrelativistic(nu_i)) EV%lmaxnu_tau(nu_i)=min(EV%lmaxnu_tau(nu_i),nint(4*lAccuracyBoost))
            end if
            if (nu_masses(nu_i) > 5000 .and. CP%Transfer%high_precision) EV%lmaxnu_tau(nu_i) = EV%lmaxnu_tau(nu_i)*2 !megadamping
            EV%lmaxnu_tau(nu_i)=min(EV%lmaxnu,EV%lmaxnu_tau(nu_i))

            EV%nu_ix(nu_i)=neq+1
            if (EV%MassiveNuApprox(nu_i)) then
                neq = neq+4
            else
                neq = neq+ EV%nq(nu_i)*(EV%lmaxnu_tau(nu_i)+1)
            endif
            maxeq = maxeq + nqmax*(EV%lmaxnu+1)
        end do
    else
        EV%has_nu_relativistic = .false.
    end if

    EV%ScalEqsToPropagate = neq
    if (present(max_num_eqns)) then
        max_num_eqns=maxeq
    end if

    end subroutine SetupScalarArrayIndices

    subroutine CopyScalarVariableArray(y,yout, EV, EVout)
    type(EvolutionVars) EV, EVOut
    real(dl), intent(in) :: y(EV%nvar)
    real(dl), intent(out) :: yout(EVout%nvar)
    integer lmax,i, nq
    integer nnueq,nu_i, ix_off, ix_off2, ind, ind2
    real(dl) q, pert_scale

    yout=0
    yout(1:basic_num_eqns) = y(1:basic_num_eqns)

    ! DarkEnergy
    if (CP%DarkEnergy%num_perturb_equations > 0) &
        yout(EVOut%w_ix:EVOut%w_ix + CP%DarkEnergy%num_perturb_equations - 1) = &
        y(EV%w_ix:EV%w_ix + CP%DarkEnergy%num_perturb_equations - 1)

    if (.not. EV%no_phot_multpoles .and. .not. EVout%no_phot_multpoles) then
        if (EV%TightCoupling .or. EVOut%TightCoupling) then
            lmax=1
        else
            lmax = min(EV%lmaxg,EVout%lmaxg)
        end if
        yout(EVout%g_ix:EVout%g_ix+lmax)=y(EV%g_ix:EV%g_ix+lmax)
        if (.not. EV%TightCoupling .and. .not. EVOut%TightCoupling) then
            lmax = min(EV%lmaxgpol,EVout%lmaxgpol)
            yout(EVout%polind+2:EVout%polind+lmax)=y(EV%polind+2:EV%polind+lmax)
        end if
    end if

    if (.not. EV%no_nu_multpoles .and. .not. EVout%no_nu_multpoles) then
        if (EV%high_ktau_neutrino_approx .or. EVout%high_ktau_neutrino_approx) then
            lmax=2
        else
            lmax = min(EV%lmaxnr,EVout%lmaxnr)
        end if
        yout(EVout%r_ix:EVout%r_ix+lmax)=y(EV%r_ix:EV%r_ix+lmax)
    end if

    if (CP%Num_Nu_massive /= 0) then
        do nu_i=1,CP%Nu_mass_eigenstates
            ix_off=EV%nu_ix(nu_i)
            ix_off2=EVOut%nu_ix(nu_i)
            if (EV%MassiveNuApprox(nu_i) .and. EVout%MassiveNuApprox(nu_i)) then
                nnueq=4
                yout(ix_off2:ix_off2+nnueq-1)=y(ix_off:ix_off+nnueq-1)
            else if (.not. EV%MassiveNuApprox(nu_i) .and. .not. EVout%MassiveNuApprox(nu_i)) then
                lmax=min(EV%lmaxnu_tau(nu_i),EVOut%lmaxnu_tau(nu_i))
                nq = min(EV%nq(nu_i), EVOut%nq(nu_i))
                do i=1,nq
                    ind= ix_off + (i-1)*(EV%lmaxnu_tau(nu_i)+1)
                    ind2=ix_off2+ (i-1)*(EVOut%lmaxnu_tau(nu_i)+1)
                    yout(ind2:ind2+lmax) = y(ind:ind+lmax)
                end do
                do i=nq+1, EVOut%nq(nu_i)
                    lmax = min(EVOut%lmaxnu_tau(nu_i), EV%lmaxnr)
                    ind2=ix_off2+ (i-1)*(EVOut%lmaxnu_tau(nu_i)+1)
                    yout(ind2:ind2+lmax) = y(EV%r_ix:EV%r_ix+lmax)

                    !Add leading correction for the mass
                    q=nu_q(i)
                    pert_scale=(nu_masses(nu_i)/q)**2/2
                    lmax = min(lmax,EV%lmaxnu_pert)
                    yout(ind2:ind2+lmax) = yout(ind2:ind2+lmax) &
                        + y(EV%nu_pert_ix:EV%nu_pert_ix+lmax)*pert_scale
                end do
            end if
        end do

        if (EVOut%has_nu_relativistic .and. EV%has_nu_relativistic) then
            lmax = min(EVOut%lmaxnu_pert, EV%lmaxnu_pert)
            yout(EVout%nu_pert_ix:EVout%nu_pert_ix+lmax)=  y(EV%nu_pert_ix:EV%nu_pert_ix+lmax)
        end if
    end if
    !Sources
    if (.not. EV%saha .and. .not. EVOut%saha) then
        yout(EVOut%xe_ix) =y(EV%xe_ix)
    end if
    if (Evolve_baryon_cs) then
        if (EV%Evolve_TM .and. EVout%Evolve_TM) yout(EVOut%Tg_ix) = y(EV%Tg_ix)
        if (Do21cm .and. line_reionization) then
            yout(EVOut%reion_line_ix:EVOut%reion_line_ix+EVout%lmaxline +  EVout%lmaxline-1) = &
                y(EV%reion_line_ix:EV%reion_line_ix+EV%lmaxline +  EV%lmaxline-1)
        end if
    end if
    if (Evolve_delta_Ts) then
        yout(EVOut%Ts_ix) = y(EV%Ts_ix)
    end if

    end subroutine CopyScalarVariableArray


    subroutine SetupTensorArrayIndices(EV, maxeq)
    type(EvolutionVars) EV
    integer nu_i, neq
    integer, optional, intent(out) :: maxeq
    neq=3
    EV%g_ix = neq-1 !EV%g_ix+2 is quadrupole
    if (.not. EV%TensTightCoupling) then
        EV%E_ix = EV%g_ix + (EV%lmaxt-1)
        EV%B_ix = EV%E_ix + (EV%lmaxpolt-1)
        neq = neq+ (EV%lmaxt-1)+(EV%lmaxpolt-1)*2
    end if
    if (present(maxeq)) then
        maxeq =3 + (EV%lmaxt-1)+(EV%lmaxpolt-1)*2
    end if
    EV%r_ix = neq -1
    if (DoTensorNeutrinos) then
        neq = neq + EV%lmaxnrt-1
        if (present(maxeq)) maxeq = maxeq+EV%lmaxnrt-1
        if (CP%Num_Nu_massive /= 0 ) then
            do nu_i=1, CP%nu_mass_eigenstates
                EV%EvolveTensorMassiveNu(nu_i) = nu_tau_nonrelativistic(nu_i) < 0.8*tau_maxvis*AccuracyBoost
                if (EV%EvolveTensorMassiveNu(nu_i)) then
                    EV%nu_ix(nu_i)=neq-1
                    neq = neq+ nqmax*(EV%lmaxnut-1)
                    if (present(maxeq)) maxeq = maxeq + nqmax*(EV%lmaxnut-1)
                end if
            end do
        end if
    end if

    EV%TensEqsToPropagate = neq

    end  subroutine SetupTensorArrayIndices

    subroutine CopyTensorVariableArray(y,yout, EV, EVout)
    type(EvolutionVars) EV, EVOut
    real(dl), intent(in) :: y(EV%nvart)
    real(dl), intent(out) :: yout(EVout%nvart)
    integer lmaxpolt, lmaxt, nu_i, ind, ind2, i

    yout=0
    yout(1:3) = y(1:3)
    if (.not. EVOut%TensTightCoupling .and. .not.EV%TensTightCoupling) then
        lmaxt = min(EVOut%lmaxt,EV%lmaxt)
        yout(EVout%g_ix+2:EVout%g_ix+lmaxt)=y(EV%g_ix+2:EV%g_ix+lmaxt)
        lmaxpolt = min(EV%lmaxpolt, EVOut%lmaxpolt)
        yout(EVout%E_ix+2:EVout%E_ix+lmaxpolt)=y(EV%E_ix+2:EV%E_ix+lmaxpolt)
        yout(EVout%B_ix+2:EVout%B_ix+lmaxpolt)=y(EV%B_ix+2:EV%B_ix+lmaxpolt)
    end if
    if (DoTensorNeutrinos) then
        lmaxt=min(EV%lmaxnrt,EVOut%lmaxnrt)
        yout(EVout%r_ix+2:EVout%r_ix+lmaxt)=y(EV%r_ix+2:EV%r_ix+lmaxt)
        do nu_i =1, CP%nu_mass_eigenstates
            if (EV%EvolveTensorMassiveNu(nu_i)) then
                lmaxt=min(EV%lmaxnut,EVOut%lmaxnut)
                do i=1,nqmax
                    ind= EV%nu_ix(nu_i) + (i-1)*(EV%lmaxnut-1)
                    ind2=EVOut%nu_ix(nu_i)+ (i-1)*(EVOut%lmaxnut-1)
                    yout(ind2+2:ind2+lmaxt) = y(ind+2:ind+lmaxt)
                end do
            end if
        end do
    end if

    end subroutine CopyTensorVariableArray

    subroutine GetNumEqns(EV)
    use MassiveNu
    !Set the numer of equations in each hierarchy, and get total number of equations for this k
    type(EvolutionVars) EV
    real(dl) scal, max_nu_mass
    integer nu_i,q_rel,j

    if (CP%Num_Nu_massive == 0) then
        EV%lmaxnu=0
        max_nu_mass=0
    else
        max_nu_mass = maxval(nu_masses(1:CP%Nu_mass_eigenstates))
        do nu_i = 1, CP%Nu_mass_eigenstates
            !Start with momentum modes for which t_k ~ time at which mode becomes non-relativistic
            q_rel=0
            do j=1, nqmax
                !two different q's here EV%q ~k
                if (nu_q(j) > nu_masses(nu_i)*adotrad/EV%q) exit
                q_rel = q_rel + 1
            end do

            if (q_rel>= nqmax-2 .or. CP%WantTensors) then
                EV%nq(nu_i)=nqmax
            else
                EV%nq(nu_i)=q_rel
            end if
            !q_rel = nint(nu_masses(nu_i)*adotrad/EV%q) !two dffierent q's here EV%q ~k
            !EV%nq(nu_i)=max(0,min(nqmax0,q_rel)) !number of momentum modes to evolve intitially
            EV%nu_nonrelativistic(nu_i) = .false.
        end do

        EV%NuMethod = CP%MassiveNuMethod
        if (EV%NuMethod == Nu_Best) EV%NuMethod = Nu_Trunc
        !l_max for massive neutrinos
        if (CP%Transfer%high_precision) then
            EV%lmaxnu=nint(25*lAccuracyBoost)
        else
            EV%lmaxnu=max(3,nint(10*lAccuracyBoost))
            if (max_nu_mass>700) EV%lmaxnu=max(3,nint(15*lAccuracyBoost)) !Feb13 tweak
        endif
    end if

    if (CP%closed) then
        EV%FirstZerolForBeta = nint(EV%q*CP%r)
    else
        EV%FirstZerolForBeta=l0max !a large number
    end if

    EV%high_ktau_neutrino_approx = .false.
    if (CP%WantScalars) then
        EV%TightCoupling=.true.
        EV%no_phot_multpoles =.false.
        EV%no_nu_multpoles =.false.
        EV%MassiveNuApprox=.false.
        !Sources
        EV%saha = .true.
        EV%Evolve_TM = .false.

        if (HighAccuracyDefault .and. CP%AccuratePolarization) then
            EV%lmaxg  = max(nint(11*lAccuracyBoost),3)
        else
            EV%lmaxg  = max(nint(8*lAccuracyBoost),3)
        end if
        EV%lmaxnr = max(nint(14*lAccuracyBoost),3)
        if (max_nu_mass>700 .and. HighAccuracyDefault) EV%lmaxnr = max(nint(32*lAccuracyBoost),3) !Feb13 tweak

        EV%lmaxgpol = EV%lmaxg
        if (.not.CP%AccuratePolarization) EV%lmaxgpol=max(nint(4*lAccuracyBoost),3)

        if (EV%q < 0.05) then
            !Large scales need fewer equations
            scal  = 1
            if (CP%AccuratePolarization) scal = 4  !But need more to get polarization right
            EV%lmaxgpol=max(3,nint(min(8,nint(scal* 150* EV%q))*lAccuracyBoost))
            EV%lmaxnr=max(3,nint(min(7,nint(sqrt(scal)* 150 * EV%q))*lAccuracyBoost))
            EV%lmaxg=max(3,nint(min(8,nint(sqrt(scal) *300 * EV%q))*lAccuracyBoost))
            !Sources
            if (line_phot_quadrupole) then
                EV%lmaxg=EV%lmaxg*8
                EV%lmaxgpol=EV%lmaxgpol*4
            elseif (CP%AccurateReionization) then
                EV%lmaxg=EV%lmaxg*4
                EV%lmaxgpol=EV%lmaxgpol*2
            end if
        end if

        if (EV%TransferOnly) then
            EV%lmaxgpol = min(EV%lmaxgpol,nint(5*lAccuracyBoost))
            EV%lmaxg = min(EV%lmaxg,nint(6*lAccuracyBoost))
        end if
        if (CP%Transfer%high_precision .or. Do21cm) then
            if (HighAccuracyDefault) then
                EV%lmaxnr=max(nint(45*lAccuracyBoost),3)
            else
                EV%lmaxnr=max(nint(30*lAccuracyBoost),3)
            endif
            if (EV%q > 0.04 .and. EV%q < 0.5) then !baryon oscillation scales
                EV%lmaxg=max(EV%lmaxg,10)
            end if
        end if

        if (Do21cm .and. line_reionization) then
            EV%lmaxg =  EV%lmaxg*8
            EV%lmaxgpol = EV%lmaxgpol*3
        end if

        if (Do21cm .or.Evolve_delta_xe .or. Evolve_delta_Ts) Evolve_baryon_cs = .true.

        if (Do21cm .and. line_reionization) then
            EV%lmaxline  = EV%lmaxg
        end if

        if (CP%closed) then
            EV%lmaxnu=min(EV%lmaxnu, EV%FirstZerolForBeta-1)
            EV%lmaxnr=min(EV%lmaxnr, EV%FirstZerolForBeta-1)
            EV%lmaxg=min(EV%lmaxg, EV%FirstZerolForBeta-1)
            EV%lmaxgpol=min(EV%lmaxgpol, EV%FirstZerolForBeta-1)
        end if

        EV%poltruncfac=real(EV%lmaxgpol,dl)/max(1,(EV%lmaxgpol-2))
        EV%MaxlNeeded=max(EV%lmaxg,EV%lmaxnr,EV%lmaxgpol,EV%lmaxnu)
        if (EV%MaxlNeeded > max_l_evolve) call MpiStop('Need to increase max_l_evolve')
        call SetupScalarArrayIndices(EV,EV%nvar)
        if (CP%closed) EV%nvar=EV%nvar+1 !so can reference lmax+1 with zero coefficient
        EV%lmaxt=0
    else
        EV%nvar=0
    end if

    if (CP%WantTensors) then
        EV%TensTightCoupling = .true.
        EV%lmaxt=max(3,nint(8*lAccuracyBoost))
        EV%lmaxpolt = max(3,nint(4*lAccuracyBoost))
        ! if (EV%q < 1e-3) EV%lmaxpolt=EV%lmaxpolt+1
        if (DoTensorNeutrinos) then
            EV%lmaxnrt=nint(6*lAccuracyBoost)
            EV%lmaxnut=EV%lmaxnrt
        else
            EV%lmaxnut=0
            EV%lmaxnrt=0
        end if
        if (CP%closed) then
            EV%lmaxt=min(EV%FirstZerolForBeta-1,EV%lmaxt)
            EV%lmaxpolt=min(EV%FirstZerolForBeta-1,EV%lmaxpolt)
            EV%lmaxnrt=min(EV%FirstZerolForBeta-1,EV%lmaxnrt)
            EV%lmaxnut=min(EV%FirstZerolForBeta-1,EV%lmaxnut)
        end if
        EV%MaxlNeededt=max(EV%lmaxpolt,EV%lmaxt, EV%lmaxnrt, EV%lmaxnut)
        if (EV%MaxlNeededt > max_l_evolve) call MpiStop('Need to increase max_l_evolve')
        call SetupTensorArrayIndices(EV, EV%nvart)
    else
        EV%nvart=0
    end if


    if (CP%WantVectors) then
        EV%lmaxv=max(10,nint(8*lAccuracyBoost))
        EV%lmaxpolv = max(5,nint(5*lAccuracyBoost))

        EV%nvarv=(EV%lmaxv)+(EV%lmaxpolv-1)*2+3

        EV%lmaxnrv=nint(30*lAccuracyBoost)

        EV%nvarv=EV%nvarv+EV%lmaxnrv
        if (CP%Num_Nu_massive /= 0 ) then
            call MpiStop('massive neutrinos not supported for vector modes')
        end if
    else
        EV%nvarv=0
    end if

    end subroutine GetNumEqns

    !cccccccccccccccccccccccccccccccccc
    subroutine SwitchToMassiveNuApprox(EV,y, nu_i)
    !When the neutrinos are no longer highly relativistic we use a truncated
    !energy-integrated hierarchy going up to third order in velocity dispersion
    type(EvolutionVars) EV, EVout
    integer, intent(in) :: nu_i

    real(dl) a,a2,pnu,clxnu,dpnu,pinu,rhonu
    real(dl) qnu
    real(dl) y(EV%nvar), yout(EV%nvar)

    a=y(1)
    a2=a*a
    EVout=EV
    EVout%MassiveNuApprox(nu_i)=.true.
    call SetupScalarArrayIndices(EVout)
    call CopyScalarVariableArray(y,yout, EV, EVout)

    !Get density and pressure as ratio to massles by interpolation from table
    call Nu_background(a*nu_masses(nu_i),rhonu,pnu)

    !Integrate over q
    call Nu_Integrate_L012(EV, y, a, nu_i, clxnu,qnu,dpnu,pinu)
    !clxnu_here  = rhonu*clxnu, qnu_here = qnu*rhonu
    dpnu=dpnu/rhonu
    qnu=qnu/rhonu
    clxnu = clxnu/rhonu
    pinu=pinu/rhonu

    yout(EVout%nu_ix(nu_i))=clxnu
    yout(EVout%nu_ix(nu_i)+1)=dpnu
    yout(EVout%nu_ix(nu_i)+2)=qnu
    yout(EVout%nu_ix(nu_i)+3)=pinu

    call Nu_Intvsq(EV,y, a, nu_i, EVout%G11(nu_i),EVout%G30(nu_i))
    !Analytic solution for higher moments, proportional to a^{-3}
    EVout%G11(nu_i)=EVout%G11(nu_i)*a2*a/rhonu
    EVout%G30(nu_i)=EVout%G30(nu_i)*a2*a/rhonu

    EV=EVout
    y=yout

    end subroutine SwitchToMassiveNuApprox

    subroutine MassiveNuVarsOut(EV,y,yprime,a,grho,gpres,dgrho,dgq,dgpi, dgpi_diff,pidot_sum,clxnu_all)
    implicit none
    type(EvolutionVars) EV
    real(dl) :: y(EV%nvar), yprime(EV%nvar),a
    real(dl), optional :: grho,gpres,dgrho,dgq,dgpi, dgpi_diff,pidot_sum,clxnu_all
    !grho = a^2 kappa rho
    !gpres = a^2 kappa p
    !dgrho = a^2 kappa \delta\rho
    !dgp =  a^2 kappa \delta p
    !dgq = a^2 kappa q (heat flux)
    !dgpi = a^2 kappa pi (anisotropic stress)
    !dgpi_diff = a^2 kappa (3*p -rho)*pi

    integer nu_i
    real(dl) pinudot,grhormass_t, rhonu, pnu,  rhonudot
    real(dl) adotoa, grhonu_t,gpnu_t
    real(dl) clxnu, qnu, pinu, dpnu, grhonu, dgrhonu

    grhonu=0
    dgrhonu=0
    do nu_i = 1, CP%Nu_mass_eigenstates
        grhormass_t=grhormass(nu_i)/a**2

        !Get density and pressure as ratio to massless by interpolation from table
        call Nu_background(a*nu_masses(nu_i),rhonu,pnu)

        if (EV%MassiveNuApprox(nu_i)) then
            clxnu=y(EV%nu_ix(nu_i))
            !dpnu = y(EV%iq0+1+off_ix)
            qnu=y(EV%nu_ix(nu_i)+2)
            pinu=y(EV%nu_ix(nu_i)+3)
            pinudot=yprime(EV%nu_ix(nu_i)+3)
        else
            !Integrate over q
            call Nu_Integrate_L012(EV, y, a, nu_i, clxnu,qnu,dpnu,pinu)
            !clxnu_here  = rhonu*clxnu, qnu_here = qnu*rhonu
            !dpnu=dpnu/rhonu
            qnu=qnu/rhonu
            clxnu = clxnu/rhonu
            pinu=pinu/rhonu
            adotoa = 1/(a*dtauda(a))
            rhonudot = Nu_drho(a*nu_masses(nu_i),adotoa,rhonu)

            call Nu_pinudot(EV,y, yprime, a,adotoa, nu_i,pinudot)
            pinudot=pinudot/rhonu - rhonudot/rhonu*pinu
        endif

        grhonu_t=grhormass_t*rhonu
        gpnu_t=grhormass_t*pnu

        grhonu = grhonu  + grhonu_t
        if (present(gpres)) gpres= gpres + gpnu_t

        dgrhonu= dgrhonu + grhonu_t*clxnu
        if (present(dgq)) dgq  = dgq   + grhonu_t*qnu
        if (present(dgpi)) dgpi = dgpi  + grhonu_t*pinu
        if (present(dgpi_diff)) dgpi_diff = dgpi_diff + pinu*(3*gpnu_t-grhonu_t)
        if (present(pidot_sum)) pidot_sum = pidot_sum + grhonu_t*pinudot
    end do
    if (present(grho)) grho = grho  + grhonu
    if (present(dgrho)) dgrho= dgrho + dgrhonu
    if (present(clxnu_all)) clxnu_all = dgrhonu/grhonu

    end subroutine MassiveNuVarsOut

    subroutine Nu_Integrate_L012(EV,y,a,nu_i,drhonu,fnu,dpnu,pinu)
    type(EvolutionVars) EV
    !  Compute the perturbations of density and energy flux
    !  of one eigenstate of massive neutrinos, in units of the mean
    !  density of one eigenstate of massless neutrinos, by integrating over
    !  momentum.
    integer, intent(in) :: nu_i
    real(dl), intent(in) :: a, y(EV%nvar)
    real(dl), intent(OUT) ::  drhonu,fnu
    real(dl), optional, intent(OUT) :: dpnu,pinu
    real(dl) tmp, am, aq,v, pert_scale
    integer iq, ind

    !  q is the comoving momentum in units of k_B*T_nu0/c.

    drhonu=0
    fnu=0
    if (present(dpnu)) then
        dpnu=0
        pinu=0
    end if
    am=a*nu_masses(nu_i)
    ind=EV%nu_ix(nu_i)
    do iq=1,EV%nq(nu_i)
        aq=am/nu_q(iq)
        v=1._dl/sqrt(1._dl+aq*aq)
        drhonu=drhonu+ nu_int_kernel(iq)* y(ind)/v
        fnu=fnu+nu_int_kernel(iq)* y(ind+1)
        if (present(dpnu)) then
            dpnu=dpnu+  nu_int_kernel(iq)* y(ind)*v
            pinu=pinu+ nu_int_kernel(iq)*y(ind+2)*v
        end if
        ind=ind+EV%lmaxnu_tau(nu_i)+1
    end do
    ind = EV%nu_pert_ix
    do iq=EV%nq(nu_i)+1,nqmax
        !Get the rest from perturbatively relativistic expansion
        aq=am/nu_q(iq)
        v=1._dl/sqrt(1._dl+aq*aq)
        pert_scale=(nu_masses(nu_i)/nu_q(iq))**2/2
        tmp = nu_int_kernel(iq)*(y(EV%r_ix)  + pert_scale*y(ind)  )
        drhonu=drhonu+ tmp/v
        fnu=fnu+nu_int_kernel(iq)*(y(EV%r_ix+1)+ pert_scale*y(ind+1))
        if (present(dpnu)) then
            dpnu=dpnu+ tmp*v
            pinu = pinu+ nu_int_kernel(iq)*(y(EV%r_ix+2)+ pert_scale*y(ind+2))*v
        end if
    end do

    if (present(dpnu)) then
        dpnu = dpnu/3
    end if

    end subroutine Nu_Integrate_L012

    subroutine Nu_pinudot(EV,y, ydot, a,adotoa, nu_i,pinudot)
    type(EvolutionVars) EV
    integer, intent(in) :: nu_i
    real(dl), intent(in) :: a,adotoa, y(EV%nvar), ydot(EV%nvar)

    !  Compute the time derivative of the mean density in massive neutrinos
    !  and the shear perturbation.
    real(dl) pinudot
    real(dl) aq,q,v,aqdot,vdot
    real(dl) psi2,psi2dot
    real(dl) am, pert_scale
    integer iq,ind

    !  q is the comoving momentum in units of k_B*T_nu0/c.
    pinudot=0._dl
    ind=EV%nu_ix(nu_i)+2
    am=a*nu_masses(nu_i)
    do iq=1,EV%nq(nu_i)
        q=nu_q(iq)
        aq=am/q
        aqdot=aq*adotoa
        v=1._dl/sqrt(1._dl+aq*aq)
        vdot=-aq*aqdot/(1._dl+aq*aq)**1.5d0
        pinudot=pinudot+nu_int_kernel(iq)*(ydot(ind)*v+y(ind)*vdot)
        ind=ind+EV%lmaxnu_tau(nu_i)+1
    end do
    ind = EV%nu_pert_ix+2
    do iq=EV%nq(nu_i)+1,nqmax
        q=nu_q(iq)
        aq=am/q
        aqdot=aq*adotoa
        pert_scale=(nu_masses(nu_i)/q)**2/2
        v=1._dl/sqrt(1._dl+aq*aq)
        vdot=-aq*aqdot/(1._dl+aq*aq)**1.5d0
        psi2dot=ydot(EV%r_ix+2)  + pert_scale*ydot(ind)
        psi2=y(EV%r_ix+2)  + pert_scale*y(ind)
        pinudot=pinudot+nu_int_kernel(iq)*(psi2dot*v+psi2*vdot)
    end do

    end subroutine Nu_pinudot

    !ccccccccccccccccccccccccccccccccccccccccccccccccccccccccccccccccccccc
    function Nu_pi(EV, y, a, nu_i) result(pinu)
    type(EvolutionVars) EV
    integer, intent(in) :: nu_i
    real(dl), intent(in) :: a, y(EV%nvart)
    real(dl) :: am
    real(dl) pinu,q,aq,v
    integer iq, ind

    if (EV%nq(nu_i)/=nqmax) call MpiStop('Nu_pi: nq/=nqmax')
    pinu=0
    ind=EV%nu_ix(nu_i)+2
    am=a*nu_masses(nu_i)
    do iq=1, EV%nq(nu_i)
        q=nu_q(iq)
        aq=am/q
        v=1._dl/sqrt(1._dl+aq*aq)
        pinu=pinu+nu_int_kernel(iq)*y(ind)*v
        ind =ind+EV%lmaxnut+1
    end do

    end function Nu_pi

    !cccccccccccccccccccccccccccccccccccccccccccccc
    subroutine Nu_Intvsq(EV,y, a, nu_i, G11,G30)
    type(EvolutionVars) EV
    integer, intent(in) :: nu_i
    real(dl), intent(in) :: a, y(EV%nvar)
    real(dl), intent(OUT) ::  G11,G30

    !  Compute the third order variables (in velocity dispersion)
    !by integrating over momentum.
    real(dl) aq,q,v, am
    integer iq, ind

    !  q is the comoving momentum in units of k_B*T_nu0/c.
    am=a*nu_masses(nu_i)
    ind=EV%nu_ix(nu_i)
    G11=0._dl
    G30=0._dl
    if (EV%nq(nu_i)/=nqmax) call MpiStop('Nu_Intvsq nq/=nqmax0')
    do iq=1, EV%nq(nu_i)
        q=nu_q(iq)
        aq=am/q
        v=1._dl/sqrt(1._dl+aq*aq)
        G11=G11+nu_int_kernel(iq)*y(ind+1)*v**2
        if (EV%lmaxnu_tau(nu_i)>2) then
            G30=G30+nu_int_kernel(iq)*y(ind+3)*v**2
        end if
        ind = ind+EV%lmaxnu_tau(nu_i)+1
    end do

    end subroutine Nu_Intvsq


    subroutine MassiveNuVars(EV,y,a,grho,gpres,dgrho,dgq, wnu_arr)
    implicit none
    type(EvolutionVars) EV
    real(dl) :: y(EV%nvar), a, grho,gpres,dgrho,dgq
    real(dl), intent(out), optional :: wnu_arr(max_nu)
    !grho = a^2 kappa rho
    !gpres = a^2 kappa p
    !dgrho = a^2 kappa \delta\rho
    !dgp =  a^2 kappa \delta p
    !dgq = a^2 kappa q (heat flux)
    integer nu_i
    real(dl) grhormass_t, rhonu, qnu, clxnu, grhonu_t, gpnu_t, pnu

    do nu_i = 1, CP%Nu_mass_eigenstates
        grhormass_t=grhormass(nu_i)/a**2

        !Get density and pressure as ratio to massless by interpolation from table
        call Nu_background(a*nu_masses(nu_i),rhonu,pnu)

        if (EV%MassiveNuApprox(nu_i)) then
            clxnu=y(EV%nu_ix(nu_i))
            qnu=y(EV%nu_ix(nu_i)+2)
        else
            !Integrate over q
            call Nu_Integrate_L012(EV, y, a, nu_i, clxnu,qnu)
            !clxnu_here  = rhonu*clxnu, qnu_here = qnu*rhonu
            qnu=qnu/rhonu
            clxnu = clxnu/rhonu
        endif

        grhonu_t=grhormass_t*rhonu
        gpnu_t=grhormass_t*pnu

        grho = grho  + grhonu_t
        gpres= gpres + gpnu_t
        dgrho= dgrho + grhonu_t*clxnu
        dgq  = dgq   + grhonu_t*qnu

        if (present(wnu_arr)) then
            wnu_arr(nu_i) =pnu/rhonu
        end if
    end do

    end subroutine MassiveNuVars


    !cccccccccccccccccccccccccccccccccccccccccccccccccccccccccccccccccccccccccc
<<<<<<< HEAD

    function Get21cm_source2(a,Delta_source,Delta_TCMB,Delta_Tm,Delta_xe,Tmat,Trad,xe, vterm )
    !Delta_Tspin - Delta_TCMB
    use constants
    !vterm = hdot/clh + k*n/3/clh
    real(dl), intent(in) :: a,Delta_source,Delta_TCMB,Delta_Tm,Tmat,Trad,xe, Delta_xe, vterm
    real(dl) :: Get21cm_source2
    real(dl) Rgamma,Rm
    real(dl) dC10, n_H,C10, C10_HH, C10_eH
    real(dl) kappa_HH,kappa_eH
    real(dl) tau_eps
    real(dl) dtauda, H
    external dtauda
    real(dl) TSpin
    n_H = NNow/a**3
    kappa_HH = kappa_HH_21cm(Tmat, .false.)
    kappa_eH = kappa_eH_21cm(Tmat, .false.)
    C10_HH = n_H*kappa_HH* (1- xe)
    C10_eH = n_H*kappa_eH*xe
    C10 = C10_HH + C10_eH    !only relevant when He ionization is negligible
    Rgamma = 1._dl/(C10+A10*Trad/T_21cm)
    Rm = 1._dl/(C10+A10*Tmat/T_21cm)

    !          TSpin=TsRecfast(a)
    !          write(*,'(9e15.5)') 1/a-1,Tmat,Tspin, Trad,C10_HH,C10_eH,A10*Trad/T_21cm,xe,&
    !                  n_H*kappa_pH_21cm(Tmat, .false.)*xe
    !          if (a>0.5) stop

    dC10 = (C10*Delta_source + &
        (C10_HH*kappa_HH_21cm(Tmat, .true.)+C10_eH*kappa_eH_21cm(Tmat, .true.)) * &
        Delta_Tm + (kappa_eH-kappa_HH)*xe*n_H*Delta_xe)



    Get21cm_source2 =  dC10*(Rgamma-Rm) +  C10*(Rm*Delta_tm - Delta_TCMB*Rgamma)

    TSpin=Recombination_Ts(a)
    H = (1/(a*dtauda(a)))
    tau_eps = a*line21_const*NNow/a**3/H/Tspin/1000

    Get21cm_source2 = Get21cm_source2 + &
        tau_eps/2*A10*( 1/(C10*T_21cm/Tmat+A10) -  1/(C10*T_21cm/Trad+A10) ) * &
        (Delta_source -vterm + dC10/C10 + 2*( - Rgamma*dC10 + Delta_TCMB*(C10*Rgamma-1)) &
        + Trad/(Tmat-Trad)*(Delta_tm-Delta_TCMB)   )

    end function Get21cm_source2



    !cccccccccccccccccccccccccccccccccccccccccccccccccccccccccccccccccccccccccc

    function Get21cm_dTs(a,Delta_n,Delta_Ts,Delta_TCMB,Delta_Tm,Tmat,Trad,xe )
    !d Delta T_s / d eta dropping small \Delta_xe terms
    use constants
    real(dl), intent(in) :: a,Delta_n,Delta_Ts,Delta_TCMB,Delta_Tm,Tmat,Trad,xe
    real(dl) :: Get21cm_dTs
    real(dl) n_H,C10, C10_HH, C10_eH, delta_C10
    real(dl) kappa_HH,kappa_eH, TSpin

    n_H = NNow/a**3
    kappa_HH = kappa_HH_21cm(Tmat, .false.)
    kappa_eH = kappa_eH_21cm(Tmat, .false.)
    C10_HH = n_H*kappa_HH* (1- xe)
    C10_eH = n_H*kappa_eH*xe
    C10 = C10_HH + C10_eH    !only relevant when He ionization is negligible
    TSpin=Recombination_ts(a)
    delta_C10 = C10*Delta_n + (C10_HH*kappa_HH_21cm(Tmat, .true.)+C10_eH*kappa_eH_21cm(Tmat, .true.))*Delta_Tm

    !          write(*,'(9e15.5)') 1/a-1,Tmat,Tspin, Trad,C10_HH,C10_eH,A10*Trad/T_21cm,xe,&
    !                  n_H*kappa_pH_21cm(Tmat, .false.)*xe

    Get21cm_dTs =  4*a*( TSpin/TMat*(Delta_Tm-Delta_ts)*C10 + (1-TSpin/TMat)*delta_C10 + &
        (Trad*Delta_TCMB - Tspin*Delta_Ts)*A10/T_21cm ) * MPC_in_sec

    end function Get21cm_dTs



    !cccccccccccccccccccccccccccccccccccccccccccccccccccccccccccccccccccccccccc

    subroutine output(EV,y, j,tau,sources)
    use ThermoData
    use lvalues
    use ModelData
    use constants, only : barssc0
    use RedshiftSpaceData
    use Recombination

    implicit none
    integer j
    type(EvolutionVars) EV
    real(dl), target :: y(EV%nvar),yprime(EV%nvar)
    real(dl), dimension(:),pointer :: ypol,ypolprime

    real(dl) dgq,grhob_t,grhor_t,grhoc_t,grhog_t,grhov_t,sigma,polter
    real(dl) qgdot,pigdot,pirdot,vbdot,dgrho
    real(dl) a,a2,dz,z,clxc,clxb,vb,clxg,qg,pig,clxr,qr,pir
    real(dl) w_dark_energy_t

    real(dl) tau,x,divfac
    real(dl) dgpi_diff, pidot_sum
    real(dl), target :: pol(3),polprime(3)
    !dgpi_diff = sum (3*p_nu -rho_nu)*pi_nu

    real(dl) k,k2  ,adotoa, grho, gpres,etak,phi,dgpi
    real(dl) diff_rhopi, octg, octgprime
    real(dl) sources(CTransScal%NumSources)
    real(dl) ISW
    !Sources
    real(dl) phidot
    real(dl) Tmat,Trad, Tspin, Delta_source, Delta_source2
    real(dl) Delta_TCMB, Delta_tm, Delta_xe
    real(dl) polter_line, chi
    integer w_ix, lineoff,lineoffpol
    real(dl) cs2, xe,opacity, delta_p
    real(dl) s(0:10), t(0:10)
    real(dl) counts_radial_source, counts_velocity_source, counts_density_source, counts_ISW_source, &
        counts_redshift_source, counts_timedelay_source, counts_potential_source

    sources = 0
    yprime = 0

    call derivs(EV,EV%ScalEqsToPropagate,tau,y,yprime)

    if (EV%TightCoupling .or. EV%no_phot_multpoles) then
        pol=0
        polprime=0
        ypolprime => polprime
        ypol => pol
    else
        ypolprime => yprime(EV%polind+1:)
        ypol => y(EV%polind+1:)
    end if

    k=EV%k_buf
    k2=EV%k2_buf

    a   =y(1)
    a2  =a*a
    etak=y(2)
    clxc=y(3)
    clxb=y(4)
    vb  =y(5)
    vbdot =yprime(5)

    !  Compute expansion rate from: grho 8*pi*rho*a**2

    grhob_t=grhob/a
    grhoc_t=grhoc/a
    grhor_t=grhornomass/a2
    grhog_t=grhog/a2
    call CP%DarkEnergy%BackgroundDensityAndPressure(a, grhov_t, w_dark_energy_t)

    !  8*pi*a*a*SUM[rho_i*clx_i] add radiation later
    dgrho=grhob_t*clxb+grhoc_t*clxc

    !  8*pi*a*a*SUM[(rho_i+p_i)*v_i]
    dgq=grhob_t*vb

    if (.not. CP%DarkEnergy%is_cosmological_constant) &
        call CP%DarkEnergy%AddStressEnergy(dgrho, dgq, grhov_t, y, EV%w_ix, .true.)

    gpres = (grhog_t + grhor_t) / 3 + w_dark_energy_t*grhov_t
    grho = grhob_t + grhoc_t + grhor_t + grhog_t + grhov_t

    dgpi = 0
    dgpi_diff = 0
    pidot_sum = 0

    if (CP%Num_Nu_Massive /= 0) then
        call MassiveNuVarsOut(EV,y,yprime,a,grho,gpres,dgrho,dgq,dgpi, dgpi_diff,pidot_sum)
    end if

    adotoa=sqrt((grho+grhok)/3)

    if (EV%no_nu_multpoles) then
        z=(0.5_dl*dgrho/k + etak)/adotoa
        dz= -adotoa*z - 0.5_dl*dgrho/k
        clxr=-4*dz/k
        qr=-4._dl/3*z
        pir=0
        pirdot=0
    else
        clxr=y(EV%r_ix)
        qr  =y(EV%r_ix+1)
        pir =y(EV%r_ix+2)
        pirdot=yprime(EV%r_ix+2)
    end if

    if (EV%no_phot_multpoles) then
        z=(0.5_dl*dgrho/k + etak)/adotoa
        dz= -adotoa*z - 0.5_dl*dgrho/k
        clxg=-4*dz/k -4/k*opac(j)*(vb+z)
        qg=-4._dl/3*z
        pig=0
        pigdot=0
        octg=0
        octgprime=0
        qgdot = -4*dz/3
    else
        if (EV%TightCoupling) then
            pig = EV%pig
            pigdot=EV%pigdot
            if (second_order_tightcoupling) then
                octg = (3._dl/7._dl)*pig*(EV%k_buf/opac(j))
                ypol(2) = EV%pig/4 + pigdot*(1._dl/opac(j))*(-5._dl/8._dl)
                ypol(3) = (3._dl/7._dl)*(EV%k_buf/opac(j))*ypol(2)
            else
                ypol(2) = EV%pig/4
                octg=0
            end if
            octgprime=0
        else
            pig =y(EV%g_ix+2)
            pigdot=yprime(EV%g_ix+2)
            octg=y(EV%g_ix+3)
            octgprime=yprime(EV%g_ix+3)
        end if
        clxg=y(EV%g_ix)
        qg  =y(EV%g_ix+1)
        qgdot =yprime(EV%g_ix+1)
    end if

    dgrho = dgrho + grhog_t*clxg+grhor_t*clxr
    dgq   = dgq   + grhog_t*qg+grhor_t*qr
    dgpi  = dgpi  + grhor_t*pir + grhog_t*pig


    !  Get sigma (shear) and z from the constraints
    !  have to get z from eta for numerical stability
    z=(0.5_dl*dgrho/k + etak)/adotoa
    sigma=(z+1.5_dl*dgq/k2)/EV%Kf(1)

    polter = 0.1_dl*pig+9._dl/15._dl*ypol(2)

    if (CP%flat) then
        x=k*(CP%tau0-tau)
        divfac=x*x
    else
        x=(CP%tau0-tau)/CP%r
        divfac=(CP%r*rofChi(x))**2*k2
    end if


    if (EV%TightCoupling) then
        if (second_order_tightcoupling) then
            pigdot = EV%pigdot
            ypolprime(2)= (pigdot/4._dl)*(1+(5._dl/2._dl)*(dopac(j)/opac(j)**2))
        else
            pigdot = -dopac(j)/opac(j)*pig + 32._dl/45*k/opac(j)*(-2*adotoa*sigma  &
                +etak/EV%Kf(1)-  dgpi/k +vbdot )
            ypolprime(2)= pigdot/4
        end if
    end if

    pidot_sum =  pidot_sum + grhog_t*pigdot + grhor_t*pirdot
    diff_rhopi = pidot_sum - (4 * dgpi + dgpi_diff) * adotoa + &
        CP%DarkEnergy%diff_rhopi_Add_Term(grho, gpres, w_dark_energy_t, grhok, adotoa, &
        EV%kf(1), k, grhov_t, z, k2, yprime, y, EV%w_ix)

    !Maple's fortran output - see scal_eqs.map
    !2phi' term (\phi' + \psi' in Newtonian gauge)
    ISW = (4.D0/3.D0*k*EV%Kf(1)*sigma+(-2.D0/3.D0*sigma-2.D0/3.D0*etak/adotoa)*k &
        -diff_rhopi/k**2-1.D0/adotoa*dgrho/3.D0+(3.D0*gpres+5.D0*grho)*sigma/k/3.D0 &
        -2.D0/k*adotoa/EV%Kf(1)*etak)*expmmu(j)

    !e.g. to get only late-time ISW
    !  if (1/a-1 > 30) ISW=0

    !The rest, note y(9)->octg, yprime(9)->octgprime (octopoles)
    sources(1)= ISW +  ((-9.D0/160.D0*pig-27.D0/80.D0*ypol(2))/k**2*opac(j)+ &
        (11.D0/10.D0*sigma- 3.D0/8.D0*EV%Kf(2)*ypol(3)+vb-9.D0/80.D0*EV%Kf(2)*octg+3.D0/40.D0*qg)/k- &
        (-180.D0*ypolprime(2)-30.D0*pigdot)/k**2/160.D0)*dvis(j) + &
        (-(9.D0*pigdot+ 54.D0*ypolprime(2))/k**2*opac(j)/160.D0+pig/16.D0+clxg/4.D0+3.D0/8.D0*ypol(2) + &
        (-21.D0/5.D0*adotoa*sigma-3.D0/8.D0*EV%Kf(2)*ypolprime(3) + &
        vbdot+3.D0/40.D0*qgdot- 9.D0/80.D0*EV%Kf(2)*octgprime)/k + &
        (-9.D0/160.D0*dopac(j)*pig-21.D0/10.D0*dgpi-27.D0/80.D0*dopac(j)*ypol(2))/k**2)*vis(j) + &
        (3.D0/16.D0*ddvis(j)*pig+9.D0/8.D0*ddvis(j)*ypol(2))/k**2+21.D0/10.D0/k/EV%Kf(1)*vis(j)*etak

    ! Doppler term
    !   sources(1)=  (sigma+vb)/k*dvis(j)+((-2.D0*adotoa*sigma+vbdot)/k-1.D0/k**2*dgpi)*vis(j) &
    !         +1.D0/k/EV%Kf(1)*vis(j)*etak

    !Equivalent full result
    !    t4 = 1.D0/adotoa
    !    t92 = k**2
    !    sources(1) = (4.D0/3.D0*EV%Kf(1)*expmmu(j)*sigma+2.D0/3.D0*(-sigma-t4*etak)*expmmu(j))*k+ &
    !        (3.D0/8.D0*ypol(2)+pig/16.D0+clxg/4.D0)*vis(j)
    !    sources(1) = sources(1)-t4*expmmu(j)*dgrho/3.D0+((11.D0/10.D0*sigma- &
    !         3.D0/8.D0*EV%Kf(2)*ypol(3)+vb+ 3.D0/40.D0*qg-9.D0/80.D0*EV%Kf(2)*y(9))*dvis(j)+(5.D0/3.D0*grho+ &
    !        gpres)*sigma*expmmu(j)+(-2.D0*adotoa*etak*expmmu(j)+21.D0/10.D0*etak*vis(j))/ &
    !        EV%Kf(1)+(vbdot-3.D0/8.D0*EV%Kf(2)*ypolprime(3)+3.D0/40.D0*qgdot-21.D0/ &
    !        5.D0*sigma*adotoa-9.D0/80.D0*EV%Kf(2)*yprime(9))*vis(j))/k+(((-9.D0/160.D0*pigdot- &
    !        27.D0/80.D0*ypolprime(2))*opac(j)-21.D0/10.D0*dgpi -27.D0/80.D0*dopac(j)*ypol(2) &
    !        -9.D0/160.D0*dopac(j)*pig)*vis(j) - diff_rhopi*expmmu(j)+((-27.D0/80.D0*ypol(2)-9.D0/ &
    !        160.D0*pig)*opac(j)+3.D0/16.D0*pigdot+9.D0/8.D0*ypolprime(2))*dvis(j)+9.D0/ &
    !        8.D0*ddvis(j)*ypol(2)+3.D0/16.D0*ddvis(j)*pig)/t92


    if (x > 0._dl) then
        !E polarization source
        sources(2)=vis(j)*polter*(15._dl/8._dl)/divfac
        !factor of four because no 1/16 later
    else
        sources(2)=0
    end if

    if (CTransScal%NumSources > 2) then
        !Get lensing sources
        phi = -(dgrho +3*dgq*adotoa/k)/(k2*EV%Kf(1)*2) - dgpi/k2/2
        !Can modify this here if you want to get power spectra for other tracer
        !CMB lensing sources
        if (tau > tau_maxvis .and. CP%tau0-tau > 0.1_dl) then
            !phi_lens = Phi - 1/2 kappa (a/k)^2 sum_i rho_i pi_i
            sources(3) = -2* phi *f_K(tau-tau_maxvis)/ &
                (f_K(CP%tau0-tau_maxvis)*f_K(CP%tau0-tau))
            !We include the lensing factor of two here

            !!!!!
            !!      if (lens21cm) then
            !        w_ix=1
            !      if (tau>Redshift_W(w_ix)%tau) then
            !          sources(3) = -2*phi*f_K(tau-Redshift_W(w_ix)%tau)/(f_K(CP%tau0-Redshift_W(w_ix)%tau)*f_K(CP%tau0-tau))
            !         else
            !          sources(3) = 0
            !        end if
            !       else
            !         sources(3) = 0
            !     end if
        else
            sources(3) = 0
        end if

        if (line_reionization) sources(2)=0

        if (tau>tau_start_redshiftwindows .or. plot_evolve) then
            !There are line of sight contributions...

            if (Do21cm) then
                Delta_TCMB = clxg/4
                Delta_source = clxb
                Trad = CP%TCMB/a

                xe = Recombination_xe(a)
                Tmat = Recombination_Tm(a)

                if (EV%Evolve_TM) then
                    Delta_tm = y(EV%Tg_ix)
                else
                    Delta_tm = Delta_TCMB + (1-Tmat/Trad)*4*Delta_TCMB
                end if
                if (Evolve_delta_xe .and. .not. EV%Saha) then
                    Delta_xe = y(EV%xe_ix)
                else
                    Delta_xe = 0
                end if
                Delta_source2 = Get21cm_source2(a,Delta_source,Delta_TCMB,Delta_Tm,Delta_xe,Tmat,Trad,xe, &
                    k*(z+vb)/adotoa/3)
            end if


            if (plot_evolve) then
                Tspin = Recombination_Ts(a)

                call thermo(tau,cs2,opacity)

                delta_p = barssc0*(1._dl-0.75d0*CP%yhe+(1._dl-CP%yhe)*xe)*Tmat*(clxb + delta_tm)
                xe=Recombination_xe(a)
                stop 'write code in equations.f90::output'
                !       write(*,'(5e15.5)') 1/a-1, clxb + Trad/(Tspin-Trad)*delta_source2, delta_source2,  Trad/(Tspin-Trad), clxb

                write(*,'(9e15.5)') 1/a-1, y(EV%xe_ix), clxb, Recombination_xe(a), clxg, tau, delta_TM, delta_p, clxc
                return
            end if


            do w_ix = 1, num_redshiftwindows
                associate (W => Redshift_W(w_ix))

                    if (W%kind == window_lensing) then
                        sources(3+w_ix) =-2*phi*W%win_lens(j)
                    elseif (W%kind == window_counts) then
                        !assume zero velocity bias and relevant tracer is CDM perturbation
                        !neglect anisotropic stress in some places

                        !phidot neglecting anisotropic stress so phi=psi
                        phidot = ((4.D0/3.D0*k*EV%Kf(1)*sigma+(-2.D0/3.D0*sigma-2.D0/3.D0*etak/adotoa)*k &
                            -diff_rhopi/k**2-1.D0/adotoa*dgrho/3.D0+(3.D0*gpres+5.D0*grho)*sigma/k/3.D0 &
                            -2.D0/k*adotoa/EV%Kf(1)*etak)) / 2

                        !Main density source
                        if (counts_density) then
                            counts_density_source= W%wing(j)*(clxc*W%bias + (W%comoving_density_ev(j) - 3*adotoa)*sigma/k)
                            !Newtonian gauge count density; bias assumed to be on synchronous gauge CDM density
                        else
                            counts_density_source= 0
                        endif


                        if (counts_redshift) then
                            !Main redshift distortion from kV_N/H j'' integrated by parts twice (V_N = sigma in synch gauge)
                            counts_redshift_source = ((4.D0*adotoa**2+gpres+grho/3.D0)/k*W%wing2(j)+ &
                                (-4.D0*W%dwing2(j)*adotoa+W%ddwing2(j))/k)*sigma+(-etak/adotoa*k/3.D0-dgrho/ &
                                adotoa/6.D0+(etak/adotoa*k/3.D0+dgrho/adotoa/6.D0+(dgq/2.D0-2.D0*etak*adotoa)/k) &
                                /EV%Kf(1))*W%wing2(j)+2.D0*W%dwing2(j)*etak/k/EV%Kf(1)
                            if (k>0.8e-2) then
                                !    write(*,'(8E15.5)') 1/a-1, k*sigma/adotoa, W%wing(j)*clxc, source_redshift, ISW, W%wing(j),W%wing2(j),W%wingtau(j)
                                !    if (1/a-1 < 0.01) stop
                            end if
                        else
                            counts_redshift_source= 0
                        end if

                        ! 2v j'/(H\chi) geometric term
                        if (CP%tau0-tau > 0.1_dl .and. counts_radial) then
                            chi =  CP%tau0-tau
                            counts_radial_source= (1-2.5*W%dlog10Ndm)*((-4.D0*W%wing2(j)/chi*adotoa &
                                -2.D0*(-W%dwing2(j)*chi-W%wing2(j))/chi**2)/ &
                                k*sigma+2.D0*W%wing2(j)*etak/chi/k/EV%Kf(1))
                        else
                            counts_radial_source = 0
                        end if

                        !        if (counts_evolve) then
                        !       !Just source evolution term if window is actual source distribution
                        !         counts_evolve_source =(2.D0*W%dwing2(j)*adotoa-W%ddwing2(j))/k*sigma-W%dwing2(j)*etak/k/EV%Kf(1)
                        !        else
                        !          counts_evolve_source = 0
                        !        end if

                        if (counts_timedelay) then
                            !time delay; WinV is int g/chi
                            counts_timedelay_source= 2*(1-2.5*W%dlog10Ndm)*W%WinV(j)*2*phi
                        else
                            counts_timedelay_source = 0
                        end if

                        if (counts_ISW) then
                            !WinF is int wingtau
                            counts_ISW_source = W%WinF(j)*2*phidot
                        else
                            counts_ISW_source = 0
                        end if

                        if (counts_potential) then
                            !approx phi = psi
                            counts_potential_source = ( phidot/adotoa + phi +(5*W%dlog10Ndm-2)*phi ) * W%wing(j) &
                                + phi * W%wingtau(j)
                        else
                            counts_potential_source = 0
                        end if

                        if (counts_velocity) then
                            counts_velocity_source =  (-2.D0*W%wingtau(j)*adotoa+W%dwingtau(j))/k*sigma &
                                +W%wingtau(j)*etak/k/EV%Kf(1) &
                                - counts_radial_source  !don't double count terms; counts_radial is part of counts_velocity with 1/H/chi
                        else
                            counts_velocity_source = 0
                        end if

                        sources(3+w_ix)=  counts_radial_source +  counts_density_source + counts_redshift_source &
                            + counts_timedelay_source + counts_potential_source &
                            + counts_ISW_source + counts_velocity_source

                        sources(3+w_ix)=sources(3+w_ix)/W%Fq

                        if (DoRedshiftLensing) &
                            sources(3+W%mag_index+num_redshiftwindows) = phi*W%win_lens(j)*(2-5*W%dlog10Ndm)
                    elseif (W%kind == window_21cm) then
                        if (line_basic) then
                            sources(3+w_ix)= expmmu(j)*(W%wing(j)*Delta_source + W%wing2(j)*Delta_source2 &
                                - W%Wingtau(j)*(clxb - (Delta_source2+clxg/4)))
                            !!    sources(3+w_ix)= expmmu(j)*W%wing(j)*phi
                        else
                            sources(3+w_ix)= 0
                        end if

                        if (line_distortions ) then
                            !With baryon velocity, dropping small terms
                            s(1) =  (sigma/adotoa/3.D0-etak/adotoa**2/3.D0)*W%wing(j)*expmmu(j)*k
                            s(2) =  -1.D0/adotoa**2*expmmu(j)*W%wing(j)*dgrho/6.D0+((((4.D0*sigma+ &
                                vb)*adotoa+(-grho*sigma/2.D0-vb*grho/3.D0)/adotoa+(sigma*grho**2/18.D0+ &
                                vb*grho**2/18.D0)/adotoa**3)*W%wing(j)-4.D0*W%dwing(j)*sigma+(W%ddwing(j)*sigma+ &
                                W%ddwing(j)*vb)/adotoa+(W%dwing(j)*sigma*grho/3.D0+W%dwing(j)*vb*grho/3.D0)/ &
                                adotoa**2-2.D0*W%dwing(j)*vb+((-2.D0*etak+etak*grho/adotoa**2/3.D0)*W%wing(j) &
                                + 2.D0*W%dwing(j)*etak/adotoa)/EV%Kf(1))*expmmu(j)+&
                                (-4.D0*vis(j)*sigma- 2.D0*vis(j)*vb+(dvis(j)*sigma+dvis(j)*vb)/adotoa+(vis(j)*grho*sigma/3.D0+ &
                                vis(j)*vb*grho/3.D0)/adotoa**2)*W%wing(j)+2.D0*vis(j)*etak/adotoa*W%wing(j)/ &
                                EV%Kf(1)+(2.D0*vis(j)*W%dwing(j)*sigma+2.D0*vis(j)*W%dwing(j)*vb)/adotoa)/k
                            t(0) =  s(1)+s(2)

                            sources(3+w_ix)= sources(3+w_ix) + t(0)
                        end if


                        if (line_extra) then
                            !All sources except below
                            if (line_basic .and. line_distortions) then
                                sources(3+w_ix) =  (-2.D0/3.D0*sigma+2.D0/3.D0*etak/adotoa)*W%winV(j)*expmmu(j)*k+ &
                                    (W%wing2(j)*Delta_source2+W%wing(j)*Delta_source+1.D0/adotoa*W%winV(j)*dgrho/3.D0)* &
                                    expmmu(j)+((-W%dwing(j)*vb+(-(3.D0*gpres+grho)*sigma/3.D0 &
                                    - 4.D0*adotoa**2*sigma)*W%winV(j)+4.D0*adotoa*W%dwinV(j)*sigma+(-sigma- &
                                    vb)*W%ddWinV(j)-vbdot*W%wing(j)-W%dwinV(j)*vbdot+(-2.D0*W%dwinV(j)*etak &
                                    + 2.D0*etak*adotoa*W%winV(j))/EV%Kf(1))*expmmu(j)-2.D0*vis(j)*sigma*W%dwinV(j)+ &
                                    (4.D0*vis(j)*sigma*adotoa-dvis(j)*sigma)*W%winV(j)-2.D0*vis(j)*W%winV(j)*etak/ &
                                    EV%Kf(1)-vis(j)*W%dwinV(j)*vb-vis(j)*W%wing(j)*vb)/k+((2.D0*W%dwinV(j)*dgpi+ &
                                    diff_rhopi*W%winV(j))*expmmu(j)+2.D0*vis(j)*W%winV(j)*dgpi)/k**2
                            else
                                s(1) =  ((-2.D0/3.D0*sigma+2.D0/3.D0*etak/adotoa)*W%winV(j)+(-sigma/adotoa/3.D0+ &
                                    etak/adotoa**2/3.D0)*W%wing(j))*expmmu(j)*k+(1.D0/adotoa*W%winV(j)*dgrho/3.D0 &
                                    + 1.D0/adotoa**2*W%wing(j)*dgrho/6.D0)*expmmu(j)
                                s(2) =  s(1)
                                s(6) =  ((-vb-sigma)*W%ddWinV(j)+(-4.D0*adotoa**2*sigma-&
                                    (18.D0*gpres+ 6.D0*grho)*sigma/18.D0)*W%winV(j)+((-4.D0*sigma-vb)*adotoa-vbdot+&
                                    (grho*sigma/ 2.D0+vb*grho/3.D0)/adotoa+(-grho**2*sigma/18.D0-vb*grho**2/18.D0)/ &
                                    adotoa**3)*W%wing(j)+W%dwing(j)*vb+(-W%ddwing(j)*sigma-W%ddwing(j)*vb)/adotoa &
                                    + 4.D0*W%dwinV(j)*sigma*adotoa+4.D0*W%dwing(j)*sigma+(-W%dwing(j)*grho*sigma/3.D0- &
                                    W%dwing(j)*vb*grho/3.D0)/adotoa**2-W%dwinV(j)*vbdot+((2.D0*etak-etak*grho/ &
                                    adotoa**2/3.D0)*W%wing(j)-2.D0*W%dwing(j)*etak/adotoa-2.D0*W%dwinV(j)*etak &
                                    + 2.D0*etak*adotoa*W%winV(j))/EV%Kf(1))*expmmu(j)-vis(j)*W%dwinV(j)*vb+ &
                                    (4.D0*vis(j)*sigma*adotoa-dvis(j)*sigma)*W%winV(j)
                                s(5) =  s(6)+(-2.D0*vis(j)*etak/adotoa*W%wing(j)-2.D0*vis(j)*W%winV(j)*etak)/ &
                                    EV%Kf(1)+(4.D0*vis(j)*sigma+(-vis(j)*grho*sigma/3.D0-vis(j)*vb*grho/3.D0)/ &
                                    adotoa**2+vis(j)*vb+(-dvis(j)*sigma-dvis(j)*vb)/adotoa)*W%wing(j)+ &
                                    (-2.D0*vis(j)*W%dwing(j)*sigma-2.D0*vis(j)*W%dwing(j)*vb)/adotoa &
                                    - 2.D0*vis(j)*W%dwinV(j)*sigma
                                s(6) =  1.D0/k
                                s(4) =  s(5)*s(6)
                                s(5) =  ((diff_rhopi*W%winV(j)+2.D0*W%dwinV(j)*dgpi)*expmmu(j) &
                                    + 2.D0*vis(j)*dgpi*W%winV(j))/k**2
                                s(3) =  s(4)+s(5)
                                t(0) =  s(2)+s(3)

                                sources(3+w_ix) =   sources(3+w_ix) + t(0)
                            end if
                        end if



                        if (line_reionization) then
                            if (num_redshiftwindows>1) stop 'reionization only for one window at the mo'
                            lineoff=EV%reion_line_ix
                            lineoffpol = lineoff+EV%lmaxline-1
                            polter_line = 0.1_dl*y(lineoff+2)+9._dl/15._dl*y(lineoffpol+2)

                            if (x > 0._dl) then
                                sources(2)=vis(j)*polter_line*(15._dl/2._dl)/divfac
                            else
                                sources(2)=0
                            end if

                            if (.not. use_mK) sources(2)= sources(2) /W%Fq

                            s(1) =  vis(j)*y(lineoff+2)/4.D0+vis(j)*y(lineoff)
                            s(2) =  s(1)
                            s(4) =  (-1.D0/EV%Kf(1)*vis(j)*W%winV(j)*etak/10.D0-vis(j)*sigma*W%dwinV(j)/10.D0 &
                                - 9.D0/20.D0*vis(j)*yprime(lineoff+2)-27.D0/100.D0*vis(j)*opac(j)*y(lineoff+1) &
                                - 9.D0/10.D0*dvis(j)*y(lineoff+3)-3.D0/20.D0*vis(j)*opac(j)*EV%Kf(2)*y(lineoffpol+3)+ &
                                vis(j)*W%dwinV(j)*vb+81.D0/200.D0*vis(j)*opac(j)*y(lineoff+3) &
                                +3.D0/5.D0*dvis(j)*y(lineoff+1)+3.D0/10.D0*vis(j)*yprime(lineoff+1)+ &
                                (vis(j)*adotoa*sigma/5.D0+(36.D0*vis(j)*opac(j)-80.D0*dvis(j))*sigma/400.D0+ &
                                dvis(j)*vb+vis(j)*vbdot)*W%winV(j))/k
                            s(5) =  (vis(j)*W%winV(j)*dgpi/10.D0+9.D0/20.D0*vis(j)*dopac(j)*y(lineoffpol+2) &
                                + 261.D0/400.D0*vis(j)*opac(j)**2.D0*y(lineoff+2)&
                                -117.D0/200.D0*vis(j)*opac(j)**2.D0*y(lineoffpol+2)+3.D0/4.D0*ddvis(j)*y(lineoff+2) &
                                - 27.D0/20.D0*dvis(j)*opac(j)*y(lineoff+2)+9.D0/10.D0*dvis(j)*opac(j)*y(lineoffpol+2)&
                                -27.D0/40.D0*vis(j)*dopac(j)*y(lineoff+2))/k**2
                            s(3) =  s(4)+s(5)
                            t(0) =  s(2)+s(3)

                            sources(3+w_ix)= sources(3+w_ix) + t(0)
                        end if

                        if (line_phot_quadrupole) then
                            s(1) =  (EV%kf(1)*W%wing2(j)*pig/2.D0+(-clxg/4.D0-5.D0/8.D0*pig)*W%wing2(j))*expmmu(j)
                            s(3) =  ((-1.D0/EV%kf(1)*W%wing2(j)*etak+(-sigma+9.D0/8.D0*EV%kf(2)*y(9) &
                                -3.D0/4.D0*qg)*W%dwing2(j)+(-opac(j)*vb+2.D0*adotoa*sigma+9.D0/8.D0*EV%kf(2)*yprime(9) &
                                + 3.D0/8.D0*opac(j)*EV%kf(2)*ypol(3)+3.D0/4.D0*opac(j)*qg)*W%wing2(j))*expmmu(j)+ &
                                (-3.D0/4.D0*vis(j)*qg-vis(j)*sigma+9.D0/8.D0*vis(j)*EV%kf(2)*y(9))*W%wing2(j))/k
                            s(4) =  (((27.D0/16.D0*opac(j)*pig-15.D0/8.D0*pigdot &
                                -9.D0/8.D0*opac(j)*ypol(2))*W%dwing2(j)+(27.D0/16.D0*dopac(j)*pig &
                                +9.D0/8.D0*opac(j)**2.D0*ypol(2)-9.D0/8.D0*opac(j)**2.D0*polter &
                                +27.D0/16.D0*opac(j)*pigdot+dgpi-9.D0/8.D0*dopac(j)*ypol(2))*W%wing2(j)&
                                -15.D0/8.D0*W%ddwing2(j)*pig)*expmmu(j)-15.D0/4.D0*vis(j)*W%dwing2(j)*pig+(- &
                                (-27.D0*vis(j)*opac(j)+30.D0*dvis(j))*pig/16.D0-9.D0/8.D0*vis(j)*opac(j)*ypol(2) &
                                - 15.D0/8.D0*vis(j)*pigdot)*W%wing2(j))/k**2
                            s(2) =  s(3)+s(4)
                            t(0) =  s(1)+s(2)

                            sources(3+w_ix)= sources(3+w_ix)+ t(0)
                        end if


                        if (line_phot_dipole) then
                            sources(3+w_ix)=sources(3+w_ix) + (EV%kf(1)*W%wing2(j)*pig/2.D0-W%wing2(j)*clxg/4.D0)*expmmu(j) &
                                +(((vbdot- opac(j)*vb+3.D0/4.D0*opac(j)*qg)*&
                                W%wing2(j)+(vb-3.D0/4.D0*qg)*W%dwing2(j))*expmmu(j)+&
                                (vis(j)*vb-3.D0/4.D0*vis(j)*qg)*W%wing2(j))/k
                        end if

                        if (.not. use_mK) sources(3+w_ix)= sources(3+w_ix) /W%Fq
                    end if
                end associate
            end do
        end if
    end if !num sources > 2
=======
    subroutine output(EV,y, tau,sources, num_custom_sources)
    use ThermoData
    type(EvolutionVars) EV
    real(dl), target :: y(EV%nvar), yprime(EV%nvar)
    real(dl) tau
    real(dl), target :: sources(CTransScal%NumSources)
    integer, intent(in) :: num_custom_sources

    yprime = 0
    EV%OutputSources => Sources
    if (num_custom_sources>0) &
        EV%CustomSources => sources(CTransScal%NumSources - num_custom_sources+1:)
    call derivs(EV,EV%ScalEqsToPropagate,tau,y,yprime)
    nullify(EV%OutputSources, EV%CustomSources)
>>>>>>> acc8a453

    end subroutine output



    !cccccccccccccccccccccccccccccccccccccccccccccccccccccccccccccccccccccccc
    subroutine outputt(EV,yt,n,tau,dt,dte,dtb)
    !calculate the tensor sources for open and closed case
    use ThermoData

    implicit none
    integer n
    type(EvolutionVars) :: EV
    real(dl), target :: yt(n), ytprime(n)
    real(dl) tau,dt,dte,dtb,x,polterdot,polterddot,prefac
    real(dl) pig, pigdot, octg, aux, polter, shear, adotoa,a
    real(dl) sinhxr,cothxor
    real(dl) k,k2
    real(dl), dimension(:),pointer :: E,Bprime,Eprime
    real(dl), target :: pol(3),polEprime(3), polBprime(3)
<<<<<<< HEAD
=======
    real(dl) dtauda
    real(dl) opacity, dopacity, ddopacity, &
        visibility, dvisibility, ddvisibility, exptau, lenswindow
>>>>>>> acc8a453

    call derivst(EV,EV%nvart,tau,yt,ytprime)

    k2=EV%k2_buf
    k=EV%k_buf
    aux=EV%aux_buf
    shear = yt(3)

    x=(CP%tau0-tau)/CP%r
    call IonizationFunctionsAtTime(tau, opacity, dopacity, ddopacity, &
        visibility, dvisibility, ddvisibility, exptau, lenswindow)

    !  And the electric part of the Weyl.
    if (.not. EV%TensTightCoupling) then
        !  Use the full expression for pigdt
        pig=yt(EV%g_ix+2)
        pigdot=ytprime(EV%g_ix+2)
        E => yt(EV%E_ix+1:)
        Eprime=> ytprime(EV%E_ix+1:)
        Bprime => ytprime(EV%B_ix+1:)
        octg=ytprime(EV%g_ix+3)
    else
        !  Use the tight-coupling approximation
        a =yt(1)
        adotoa = 1/(a*dtauda(a))
        pigdot=32._dl/45._dl*k/opacity*(2._dl*adotoa*shear+ytprime(3))
        pig = 32._dl/45._dl*k/opacity*shear
        pol=0
        polEprime=0
        polBprime=0
        E=>pol
        EPrime=>polEPrime
        BPrime=>polBPrime
        E(2)=pig/4._dl
        EPrime(2)=pigdot/4
        octg=0
    endif

    sinhxr=rofChi(x)*CP%r

    if (EV%q*sinhxr > 1.e-8_dl) then
        prefac=sqrt(EV%q2*CP%r*CP%r-CP%Ksign)
        cothxor=cosfunc(x)/sinhxr

        polter = 0.1_dl*pig + 9._dl/15._dl*E(2)
        polterdot=9._dl/15._dl*Eprime(2) + 0.1_dl*pigdot
        polterddot = 9._dl/15._dl*(-dopacity*(E(2)-polter)-opacity*(  &
            Eprime(2)-polterdot) + k*(2._dl/3._dl*Bprime(2)*aux - 5._dl/27._dl*Eprime(3)*EV%Kft(2))) &
            +0.1_dl*(k*(-octg*EV%Kft(2)/3._dl + 8._dl/15._dl*ytprime(3)) - &
            dopacity*(pig - polter) - opacity*(pigdot-polterdot))

        dt=(shear*exptau + (15._dl/8._dl)*polter*visibility/k)*CP%r/sinhxr**2/prefac

        dte=CP%r*15._dl/8._dl/k/prefac* &
            ((ddvisibility*polter + 2._dl*dvisibility*polterdot + visibility*polterddot)  &
            + 4._dl*cothxor*(dvisibility*polter + visibility*polterdot) - &
            visibility*polter*(k2 -6*cothxor**2))

        dtb=15._dl/4._dl*EV%q*CP%r/k/prefac*(visibility*(2._dl*cothxor*polter + polterdot) + dvisibility*polter)
    else
        dt=0._dl
        dte=0._dl
        dtb=0._dl
    end if

    end subroutine outputt

    !cccccccccccccccccccccccccccccccccccccccccccccccccccccccccccccccccccccccc
    subroutine outputv(EV,yv,n,tau,dt,dte,dtb)
    !calculate the vector sources
    use ThermoData

    implicit none
    integer n
    type(EvolutionVars) :: EV
    real(dl), target :: yv(n), yvprime(n)
    real(dl) tau,dt,dte,dtb,x,polterdot
    real(dl) vb,qg, pig, polter, sigma
    real(dl) k,k2
    real(dl), dimension(:),pointer :: E,Eprime
    real(dl) opacity, dopacity, ddopacity, &
        visibility, dvisibility, ddvisibility, exptau, lenswindow


    call derivsv(EV,EV%nvarv,tau,yv,yvprime)

    k2=EV%k2_buf
    k=EV%k_buf
    sigma = yv(2)
    vb  = yv(3)
    qg  = yv(4)
    pig = yv(5)


    x=(CP%tau0-tau)*k

    if (x > 1.e-8_dl) then
        E => yv(EV%lmaxv+3:)
        Eprime=> yvprime(EV%lmaxv+3:)

        polter = 0.1_dl*pig + 9._dl/15._dl*E(2)
        polterdot=9._dl/15._dl*Eprime(2) + 0.1_dl*yvprime(5)

        call IonizationFunctionsAtTime(tau, opacity, dopacity, ddopacity, &
            visibility, dvisibility, ddvisibility, exptau, lenswindow)

        if (yv(1) < 1e-3) then
            dt = 1
        else
            dt =0
        end if
        dt= (4*(vb+sigma)*visibility + 15._dl/2/k*( visibility*polterdot + dvisibility*polter) &
            + 4*(exptau*yvprime(2)) )/x

        dte= 15._dl/2*2*polter/x**2*visibility + 15._dl/2/k*(dvisibility*polter + visibility*polterdot)/x

        dtb= -15._dl/2*polter/x*visibility
    else
        dt=0
        dte=0
        dtb=0
    end if

    end subroutine outputv


    !cccccccccccccccccccccccccccccccccccccccccccccccccccccccccccccccccccccccccccccc
    subroutine initial(EV,y, tau)
    !  Initial conditions.
    use ThermoData
    implicit none

    type(EvolutionVars) EV
    real(dl) y(EV%nvar)
    real(dl) Rp15,tau,x,x2,x3,om,omtau, &
        Rc,Rb,Rv,Rg,grhonu,chi
    real(dl) k,k2
    real(dl) a,a2, iqg, rhomass,a_massive, ep
    integer l,i, nu_i, j, ind
    integer, parameter :: i_clxg=1,i_clxr=2,i_clxc=3, i_clxb=4, &
        i_qg=5,i_qr=6,i_vb=7,i_pir=8, i_eta=9, i_aj3r=10,i_clxq=11,i_vq=12
    integer, parameter :: i_max = i_vq
    real(dl) initv(6,1:i_max), initvec(1:i_max)

    nullify(EV%OutputTransfer) !Should not be needed, but avoids issues in ifort 14
    nullify(EV%OutputSources)
    nullify(EV%CustomSources)

    if (CP%flat) then
        EV%k_buf=EV%q
        EV%k2_buf=EV%q2
        EV%Kf(1:EV%MaxlNeeded)=1._dl
    else
        EV%k2_buf=EV%q2-CP%curv
        EV%k_buf=sqrt(EV%k2_buf)

        do l=1,EV%MaxlNeeded
            EV%Kf(l)=1._dl-CP%curv*(l*(l+2))/EV%k2_buf
        end do
    end if

    k=EV%k_buf
    k2=EV%k2_buf

    do j=1,EV%MaxlNeeded
        EV%denlk(j)=denl(j)*k*j
        EV%denlk2(j)=denl(j)*k*EV%Kf(j)*(j+1)
        EV%polfack(j)=polfac(j)*k*EV%Kf(j)*denl(j)
    end do

    !Get time to switch off tight coupling
    !The numbers here are a bit of guesswork
    !The high k increase saves time for very small loss of accuracy
    !The lower k ones are more delicate. Nead to avoid instabilities at same time
    !as ensuring tight coupling is accurate enough
    if (EV%k_buf > epsw) then
        if (EV%k_buf > epsw*5) then
            ep=ep0*5/AccuracyBoost
            if (HighAccuracyDefault) ep = ep*0.65
        else
            ep=ep0
        end if
    else
        ep=ep0
    end if
    if (second_order_tightcoupling) ep=ep*2
    EV%TightSwitchoffTime = min(tight_tau,Thermo_OpacityToTime(EV%k_buf/ep))

    y=0

    !  k*tau, (k*tau)**2, (k*tau)**3
    x=k*tau
    x2=x*x
    x3=x2*x
    rhomass =  sum(grhormass(1:CP%Nu_mass_eigenstates))
    grhonu=rhomass+grhornomass

    om = (grhob+grhoc)/sqrt(3*(grhog+grhonu))
    omtau=om*tau
    Rv=grhonu/(grhonu+grhog)

    Rg = 1-Rv
    Rc=CP%omegac/(CP%omegac+CP%omegab)
    Rb=1-Rc
    Rp15=4*Rv+15

    if (CP%Scalar_initial_condition > initial_nummodes) &
        call MpiStop('Invalid initial condition for scalar modes')

    a=tau*adotrad*(1+omtau/4)
    a2=a*a

    initv=0

    !  Set adiabatic initial conditions

    chi=1  !Get transfer function for chi
    initv(1,i_clxg)=-chi*EV%Kf(1)/3*x2*(1-omtau/5)
    initv(1,i_clxr)= initv(1,i_clxg)
    initv(1,i_clxb)=0.75_dl*initv(1,i_clxg)
    initv(1,i_clxc)=initv(1,i_clxb)
    initv(1,i_qg)=initv(1,i_clxg)*x/9._dl
    initv(1,i_qr)=-chi*EV%Kf(1)*(4*Rv+23)/Rp15*x3/27
    initv(1,i_vb)=0.75_dl*initv(1,i_qg)
    initv(1,i_pir)=chi*4._dl/3*x2/Rp15*(1+omtau/4*(4*Rv-5)/(2*Rv+15))
    initv(1,i_aj3r)=chi*4/21._dl/Rp15*x3
    initv(1,i_eta)=-chi*2*EV%Kf(1)*(1 - x2/12*(-10._dl/Rp15 + EV%Kf(1)))

    if (CP%Scalar_initial_condition/= initial_adiabatic) then
        !CDM isocurvature

        initv(2,i_clxg)= Rc*omtau*(-2._dl/3 + omtau/4)
        initv(2,i_clxr)=initv(2,i_clxg)
        initv(2,i_clxb)=initv(2,i_clxg)*0.75_dl
        initv(2,i_clxc)=1+initv(2,i_clxb)
        initv(2,i_qg)=-Rc/9*omtau*x
        initv(2,i_qr)=initv(2,i_qg)
        initv(2,i_vb)=0.75_dl*initv(2,i_qg)
        initv(2,i_pir)=-Rc*omtau*x2/3/(2*Rv+15._dl)
        initv(2,i_eta)= Rc*omtau*(1._dl/3 - omtau/8)*EV%Kf(1)
        initv(2,i_aj3r)=0
        !Baryon isocurvature
        if (Rc==0) call MpiStop('Isocurvature initial conditions assume non-zero dark matter')

        initv(3,:) = initv(2,:)*(Rb/Rc)
        initv(3,i_clxc) = initv(3,i_clxb)
        initv(3,i_clxb)= initv(3,i_clxb)+1

        !neutrino isocurvature density mode

        initv(4,i_clxg)=Rv/Rg*(-1 + x2/6)
        initv(4,i_clxr)=1-x2/6
        initv(4,i_clxc)=-omtau*x2/80*Rv*Rb/Rg
        initv(4,i_clxb)= Rv/Rg/8*x2
        iqg = - Rv/Rg*(x/3 - Rb/4/Rg*omtau*x)
        initv(4,i_qg) =iqg
        initv(4,i_qr) = x/3
        initv(4,i_vb)=0.75_dl*iqg
        initv(4,i_pir)=x2/Rp15
        initv(4,i_eta)=EV%Kf(1)*Rv/Rp15/3*x2

        !neutrino isocurvature velocity mode

        initv(5,i_clxg)=Rv/Rg*x - 2*x*omtau/16*Rb*(2+Rg)/Rg**2
        initv(5,i_clxr)=-x -3*x*omtau*Rb/16/Rg
        initv(5,i_clxc)=-9*omtau*x/64*Rv*Rb/Rg
        initv(5,i_clxb)= 3*Rv/4/Rg*x - 9*omtau*x/64*Rb*(2+Rg)/Rg**2
        iqg = Rv/Rg*(-1 + 3*Rb/4/Rg*omtau+x2/6 +3*omtau**2/16*Rb/Rg**2*(Rg-3*Rb))
        initv(5,i_qg) =iqg
        initv(5,i_qr) = 1 - x2/6*(1+4*EV%Kf(1)/(4*Rv+5))
        initv(5,i_vb)=0.75_dl*iqg
        initv(5,i_pir)=2*x/(4*Rv+5)+omtau*x*6/Rp15/(4*Rv+5)
        initv(5,i_eta)=2*EV%Kf(1)*x*Rv/(4*Rv+5) + omtau*x*3*EV%Kf(1)*Rv/32*(Rb/Rg - 80/Rp15/(4*Rv+5))
        initv(5,i_aj3r) = 3._dl/7*x2/(4*Rv+5)

        !quintessence isocurvature mode
    end if

    if (CP%Scalar_initial_condition==initial_vector) then
        InitVec = 0
        do i=1,initial_nummodes
            InitVec = InitVec+ initv(i,:)*CP%InitialConditionVector(i)
        end do
    else
        InitVec = initv(CP%Scalar_initial_condition,:)
        if (CP%Scalar_initial_condition==initial_adiabatic) InitVec = -InitVec
        !So we start with chi=-1 as before
    end if

    y(1)=a
    y(2)= -InitVec(i_eta)*k/2
    !get eta_s*k, where eta_s is synchronous gauge variable

    !  CDM
    y(3)=InitVec(i_clxc)

    !  Baryons
    y(4)=InitVec(i_clxb)
    y(5)=InitVec(i_vb)

    !  Photons
    y(EV%g_ix)=InitVec(i_clxg)
    y(EV%g_ix+1)=InitVec(i_qg)

    ! DarkEnergy: This initializes also i_vq, when num_perturb_equations is set
    !             to 2.
    if (CP%DarkEnergy%num_perturb_equations > 0) &
        y(EV%w_ix:EV%w_ix + CP%DarkEnergy%num_perturb_equations - 1) = &
        InitVec(i_clxq:i_clxq + CP%DarkEnergy%num_perturb_equations - 1)

    if (Evolve_delta_Ts) then
        y(EV%Ts_ix) = y(EV%g_ix)/4
    end if

    !  Neutrinos
    y(EV%r_ix)=InitVec(i_clxr)
    y(EV%r_ix+1)=InitVec(i_qr)
    y(EV%r_ix+2)=InitVec(i_pir)

    if (EV%lmaxnr>2) then
        y(EV%r_ix+3)=InitVec(i_aj3r)
    endif

    if (CP%Num_Nu_massive == 0) return

    do nu_i = 1, CP%Nu_mass_eigenstates
        EV%MassiveNuApproxTime(nu_i) = Nu_tau_massive(nu_i)
        a_massive =  20000*k/nu_masses(nu_i)*AccuracyBoost*lAccuracyBoost
        if (a_massive >=0.99) then
            EV%MassiveNuApproxTime(nu_i)=CP%tau0+1
        else if (a_massive > 17.d0/nu_masses(nu_i)*AccuracyBoost) then
            EV%MassiveNuApproxTime(nu_i)=max(EV%MassiveNuApproxTime(nu_i),DeltaTime(0._dl,a_massive, 0.01_dl))
        end if
        ind = EV%nu_ix(nu_i)
        do  i=1,EV%nq(nu_i)
            y(ind:ind+2)=y(EV%r_ix:EV%r_ix+2)
            if (EV%lmaxnu_tau(nu_i)>2) y(ind+3)=InitVec(i_aj3r)
            ind = ind + EV%lmaxnu_tau(nu_i)+1
        end do
    end do

    end subroutine initial


    !cccccccccccccccccccccccccccccccccccccccccccccccccccccccccccccccccccccccc
    subroutine initialt(EV,yt,tau)
    !  Initial conditions for tensors
    use ThermoData
    implicit none
    real(dl) bigR,tau,x,aj3r,elec, pir, rhomass
    integer l
    type(EvolutionVars) EV
    real(dl) k,k2 ,a, omtau
    real(dl) yt(EV%nvart)
    real(dl) tens0, ep, tensfac

    if (CP%flat) then
        EV%aux_buf=1._dl
        EV%k2_buf=EV%q2
        EV%k_buf=EV%q
        EV%Kft(1:EV%MaxlNeededt)=1._dl !initialize for flat case
    else
        EV%k2_buf=EV%q2-3*CP%curv
        EV%k_buf=sqrt(EV%k2_buf)
        EV%aux_buf=sqrt(1._dl+3*CP%curv/EV%k2_buf)
    endif

    k=EV%k_buf
    k2=EV%k2_buf

    do l=1,EV%MaxlNeededt
        if (.not. CP%flat) EV%Kft(l)=1._dl-CP%curv*((l+1)**2-3)/k2
        EV%denlkt(1,l)=k*denl(l)*l !term for L-1
        tensfac=real((l+3)*(l-1),dl)/(l+1)
        EV%denlkt(2,l)=k*denl(l)*tensfac*EV%Kft(l) !term for L+1
        EV%denlkt(3,l)=k*denl(l)*tensfac**2/(l+1)*EV%Kft(l) !term for polarization
        EV%denlkt(4,l)=k*4._dl/(l*(l+1))*EV%aux_buf !other for polarization
    end do

    if (k > 0.06_dl*epsw) then
        ep=ep0
    else
        ep=0.2_dl*ep0
    end if

    !    finished_tightcoupling = ((k/opacity > ep).or.(1._dl/(opacity*tau) > ep))
    EV%TightSwitchoffTime = min(tight_tau,Thermo_OpacityToTime(EV%k_buf/ep))

    a=tau*adotrad
    rhomass =  sum(grhormass(1:CP%Nu_mass_eigenstates))
    omtau = tau*(grhob+grhoc)/sqrt(3*(grhog+rhomass+grhornomass))

    if (DoTensorNeutrinos) then
        bigR = (rhomass+grhornomass)/(rhomass+grhornomass+grhog)
    else
        bigR = 0._dl
    end if

    x=k*tau

    yt(1)=a
    tens0 = 1

    yt(2)= tens0
    !commented things are for the compensated mode with magnetic fields; can be neglected
    !-15/28._dl*x**2*(bigR-1)/(15+4*bigR)*Magnetic*(1-5./2*omtau/(2*bigR+15))

    elec=-tens0*(1+2*CP%curv/k2)*(2*bigR+10)/(4*bigR+15) !elec, with H=1

    !shear
    yt(3)=-5._dl/2/(bigR+5)*x*elec
    !          + 15._dl/14*x*(bigR-1)/(4*bigR+15)*Magnetic*(1 - 15./2*omtau/(2*bigR+15))

    yt(4:EV%nvart)=0._dl

    !  Neutrinos
    if (DoTensorNeutrinos) then
        pir=-2._dl/3._dl/(bigR+5)*x**2*elec
        !           + (bigR-1)/bigR*Magnetic*(1-15./14*x**2/(15+4*bigR))
        aj3r=  -2._dl/21._dl/(bigR+5)*x**3*elec !&
            !           + 3._dl/7*x*(bigR-1)/bigR*Magnetic
            yt(EV%r_ix+2)=pir
        yt(EV%r_ix+3)=aj3r
        !Should set up massive too, but small anyway..
    end if

    end subroutine initialt

    !cccccccccccccccccccccccccccccccccccccccccccccccccccccccccccccccccccccccc
    subroutine initialv(EV,yv,tau)
    !  Initial conditions for vectors

    implicit none
    real(dl) bigR,Rc,tau,x,pir
    type(EvolutionVars) EV
    real(dl) k,k2 ,a, omtau
    real(dl) yv(EV%nvarv)

    if (CP%flat) then
        EV%k2_buf=EV%q2
        EV%k_buf=EV%q
    else
        call MpiStop('Vectors not supported in non-flat models')
    endif

    k=EV%k_buf
    k2=EV%k2_buf

    omtau = tau*(grhob+grhoc)/sqrt(3*(grhog+grhornomass))

    a=tau*adotrad*(1+omtau/4)

    x=k*tau

    bigR = (grhornomass)/(grhornomass+grhog)
    Rc=CP%omegac/(CP%omegac+CP%omegab)

    yv(1)=a


    yv(2)= vec_sig0*(1- 15._dl/2*omtau/(4*bigR+15)) + 45._dl/14*x*Magnetic*(BigR-1)/(4*BigR+15)
    !qg
    yv(4)= vec_sig0/3* (4*bigR + 5)/(1-BigR)*(1  -0.75_dl*omtau*(Rc-1)/(bigR-1)* &
        (1 - 0.25_dl*omtau*(3*Rc-2-bigR)/(BigR-1))) &
        -x/2*Magnetic
    yv(3)= 3._dl/4*yv(4)

    yv(5:EV%nvarv) = 0

    !        if (.false.) then
    !         yv((EV%lmaxv-1+1)+(EV%lmaxpolv-1)*2+3+1) = vec_sig0/6/bigR*x**2*(1+2*bigR*omtau/(4*bigR+15))
    !         yv((EV%lmaxv-1+1)+(EV%lmaxpolv-1)*2+3+2) = -2/3._dl*vec_sig0/bigR*x*(1 +3*omtau*bigR/(4*bigR+15))
    !         yv((EV%lmaxv-1+1)+(EV%lmaxpolv-1)*2+3+3) = 1/4._dl*vec_sig0/bigR*(5+4*BigR)
    !         yv((EV%lmaxv-1+1)+(EV%lmaxpolv-1)*2+3+4) =1/9.*x*vec_sig0*(5+4*bigR)/bigR
    !         yv(4) = 0
    !         yv(3)= 3._dl/4*yv(4)
    !          return
    !        end if

    !  Neutrinos
    !q_r
    yv((EV%lmaxv-1+1)+(EV%lmaxpolv-1)*2+3+1) = -1._dl/3*vec_sig0*(4*BigR+5)/bigR &
        + x**2*vec_sig0/6/BigR +0.5_dl*x*(1/bigR-1)*Magnetic
    !pi_r
    pir=-2._dl/3._dl*x*vec_sig0/BigR - (1/bigR-1)*Magnetic
    yv((EV%lmaxv-1+1)+(EV%lmaxpolv-1)*2+3+1 +1)=pir
    yv((EV%lmaxv-1+1)+(EV%lmaxpolv-1)*2+3+1 +2)=3._dl/7*x*Magnetic*(1-1/BigR)

    end subroutine initialv


    subroutine outtransf(EV, y,tau, Arr)
    !write out clxc, clxb, clxg, clxn
    implicit none
    type(EvolutionVars) EV
    real(dl), intent(in) :: tau
    real, target :: Arr(:)
    real(dl) y(EV%nvar),yprime(EV%nvar)

    yprime = 0
    EV%OutputTransfer =>  Arr
    call derivs(EV,EV%ScalEqsToPropagate,tau,y,yprime)
    nullify(EV%OutputTransfer)
    Arr(Transfer_kh+1:Transfer_max) = Arr(Transfer_kh+1:Transfer_max)/EV%k2_buf

    end subroutine outtransf


    !cccccccccccccccccccccccccccccccccccccccccccccccccccccccccccccccccccc
    subroutine derivs(EV,n,tau,ay,ayprime)
    !  Evaluate the time derivatives of the perturbations
    !  ayprime is not necessarily GaugeInterface.yprime, so keep them distinct
    use constants, only : barssc0, Compton_CT, line21_const
    use ThermoData
    use MassiveNu
    use Recombination
    use RECDATA, only : CB1

    implicit none
    type(EvolutionVars) EV

    integer n,nu_i
    real(dl) ay(n),ayprime(n)
    real(dl) tau,w
    real(dl) k,k2

    !  Internal variables.

    real(dl) opacity
    real(dl) photbar,cs2,pb43,grho,slip,clxgdot, &
        clxcdot,clxbdot,adotdota,gpres,clxrdot,etak
    real(dl) q,aq,v
    real(dl) G11_t,G30_t, wnu_arr(max_nu)

<<<<<<< HEAD
    real(dl) dgq,grhob_t,grhor_t,grhoc_t,grhog_t,grhov_t,sigma,polter
    real(dl) w_dark_energy_t !equation of state of dark energy
    real(dl) gpres_matter !pressure from massive neutrinos
    real(dl) gpres_noDE !Pressure with matter and radiation, no dark energy
=======
    real(dl) dgq,grhob_t,grhor_t,grhoc_t,grhog_t,grhov_t,grhonu_t,sigma,polter
>>>>>>> acc8a453
    real(dl) qgdot,qrdot,pigdot,pirdot,vbdot,dgrho,adotoa
    real(dl) a,a2,z,clxc,clxb,vb,clxg,qg,pig,clxr,qr,pir
    real(dl) E2, dopacity
    integer l,i,ind, ind2, off_ix, ix
    real(dl) dgs,sigmadot,dz !, ddz
    real(dl) dgpi,dgrho_matter,grho_matter, clxnu, gpres_nu
    !non-flat vars
    real(dl) cothxor !1/tau in flat case
<<<<<<< HEAD
    real(dl) xe,Trad, Delta_TM, Tmat, Delta_TCMB
    real(dl) delta_p, wing_t, wing2_t,winv_t
    real(dl) Delta_source2, polter_line
    real(dl) Delta_xe, Tspin, tau_eps, tau_fac, Tb
    integer lineoff,lineoffpol

=======
    !Variables for source calculation
    real(dl) diff_rhopi, pidot_sum, dgpi_diff, phi
    real(dl) E(2:3), Edot(2:3)
    real(dl) phidot, polterdot, polterddot, octg, octgdot
    real(dl) ddopacity, visibility, dvisibility, ddvisibility, exptau, lenswindow
    real(dl) ISW, quadrupole_source, doppler, monopole_source, tau0
>>>>>>> acc8a453

    k=EV%k_buf
    k2=EV%k2_buf

    a=ay(1)
    a2=a*a

    etak=ay(2)

    !  CDM variables
    clxc=ay(3)

    !  Baryon variables
    clxb=ay(4)
    vb=ay(5)

    !  Compute expansion rate from: grho 8*pi*rho*a**2

    grhob_t=grhob/a
    grhoc_t=grhoc/a
    grhor_t=grhornomass/a2
    grhog_t=grhog/a2
    gpres_matter = 0
    call CP%DarkEnergy%BackgroundDensityAndPressure(a, grhov_t, w_dark_energy_t)

    !  Get sound speed and ionisation fraction.
    if (EV%TightCoupling) then
        call thermo(tau,cs2,opacity,dopacity)
    else
        call thermo(tau,cs2,opacity)
    end if

<<<<<<< HEAD
    grho_matter=grhob_t+grhoc_t
=======
    gpres_nu=0
    grhonu_t=0
>>>>>>> acc8a453

    !total perturbations: matter terms first, then add massive nu, de and radiation
    !  8*pi*a*a*SUM[rho_i*clx_i]
    dgrho_matter=grhob_t*clxb+grhoc_t*clxc
    !  8*pi*a*a*SUM[(rho_i+p_i)*v_i]
    dgq=grhob_t*vb

    if (CP%Num_Nu_Massive > 0) then
<<<<<<< HEAD
        call MassiveNuVars(EV,ay,a,grho_matter,gpres_matter,dgrho_matter,dgq, wnu_arr)
=======
        call MassiveNuVars(EV,ay,a,grhonu_t,gpres_nu,dgrho_matter,dgq, wnu_arr)
>>>>>>> acc8a453
    end if

    grho_matter=grhonu_t+grhob_t+grhoc_t
    grho = grho_matter+grhor_t+grhog_t+grhov_t
    gpres_noDE = gpres_matter + (grhor_t + grhog_t)/3

    if (CP%flat) then
        adotoa=sqrt(grho/3)
        cothxor=1._dl/tau
    else
        adotoa=sqrt((grho+grhok)/3._dl)
        cothxor=1._dl/tanfunc(tau/CP%r)/CP%r
    end if

    dgrho = dgrho_matter
    if (.not. CP%DarkEnergy%is_cosmological_constant) &
        call CP%DarkEnergy%AddStressEnergy(dgrho, dgq, grhov_t, ay, EV%w_ix, .false.)

    if (EV%no_nu_multpoles) then
        !RSA approximation of arXiv:1104.2933, dropping opactity terms in the velocity
        !Approximate total density variables with just matter terms
        z=(0.5_dl*dgrho/k + etak)/adotoa
        dz= -adotoa*z - 0.5_dl*dgrho/k
        clxr=-4*dz/k
        qr=-4._dl/3*z
        pir=0
    else
        !  Massless neutrinos
        clxr=ay(EV%r_ix)
        qr  =ay(EV%r_ix+1)
        pir =ay(EV%r_ix+2)
    endif

    pig=0
    if (EV%no_phot_multpoles) then
        if (.not. EV%no_nu_multpoles) then
            z=(0.5_dl*dgrho/k + etak)/adotoa
            dz= -adotoa*z - 0.5_dl*dgrho/k
            clxg=-4*dz/k-4/k*opacity*(vb+z)
            qg=-4._dl/3*z
        else
            clxg=clxr-4/k*opacity*(vb+z)
            qg=qr
        end if
    else
        !  Photons
        clxg=ay(EV%g_ix)
        qg=ay(EV%g_ix+1)
        if (.not. EV%TightCoupling) pig=ay(EV%g_ix+2)
    end if

    !  8*pi*a*a*SUM[rho_i*clx_i] - radiation terms
    dgrho=dgrho + grhog_t*clxg+grhor_t*clxr

    !  8*pi*a*a*SUM[(rho_i+p_i)*v_i]
    dgq=dgq + grhog_t*qg+grhor_t*qr

    !  Photon mass density over baryon mass density
    photbar=grhog_t/grhob_t
    pb43=4._dl/3*photbar

    ayprime(1)=adotoa*a

    call CP%DarkEnergy%DerivsAddPreSigma(sigma, ayprime, dgq, dgrho, &
        grho, grhov_t, w_dark_energy_t, gpres_noDE, ay, EV%w_ix, etak, adotoa, k, k2, EV%kf(1))

    !  Get sigma (shear) and z from the constraints
    ! have to get z from eta for numerical stability
    z=(0.5_dl*dgrho/k + etak)/adotoa
    if (CP%flat) then
        !eta*k equation
        sigma=(z+1.5_dl*dgq/k2)
        ayprime(2)=0.5_dl*dgq
    else
        sigma=(z+1.5_dl*dgq/k2)/EV%Kf(1)
        ayprime(2)=0.5_dl*dgq + CP%curv*z
    end if

<<<<<<< HEAD
    call CP%DarkEnergy%PerturbationEvolve(ayprime, EV%w_ix, adotoa, k, z, ay)
=======
    if (w_lam /= -1 .and. w_Perturb) then
        ayprime(EV%w_ix)= -3*adotoa*(cs2_lam-w_lam)*(clxq+3*adotoa*(1+w_lam)*vq/k) &
            -(1+w_lam)*k*vq -(1+w_lam)*k*z

        ayprime(EV%w_ix+1) = -adotoa*(1-3*cs2_lam)*vq + k*cs2_lam*clxq/(1+w_lam)
    end if
>>>>>>> acc8a453

    !  CDM equation of motion
    clxcdot=-k*z
    ayprime(3)=clxcdot

    !  Baryon equation of motion.
    clxbdot=-k*(z+vb)
    ayprime(4)=clxbdot
    !  Photon equation of motion
    clxgdot=-k*(4._dl/3._dl*z+qg)

    !Sources
    if (Evolve_baryon_cs) then
        if (a > Do21cm_mina) then
            Tmat = Recombination_Tm(a)
        else
            Tmat = CP%TCMB/a
        end if
        if (EV%Evolve_TM) then
            Delta_TM = ay(EV%Tg_ix)
        else
            Delta_TM = clxg/4
        end if
        delta_p = barssc0*(1._dl-0.75d0*CP%yhe+(1._dl-CP%yhe)*opacity*a2/akthom)*Tmat*(clxb + delta_tm)
    else
        Delta_TM = clxg/4
        delta_p = cs2*clxb
    end if


    if (Evolve_delta_xe) then
        if (EV%saha) then
            xe=Recombination_xe(a)
            Delta_xe = (1-xe)/(2-xe)*(-clxb + (3._dl/2+  CB1/Tmat)*Delta_TM)
        else
            Delta_xe = ay(EV%xe_ix)
        end if
    else
        Delta_xe = 0
    end if

    ! Easy to see instability in k \sim 1e-3 by tracking evolution of vb

    !  Use explicit equation for vb if appropriate

    if (EV%TightCoupling) then
        !  ddota/a
<<<<<<< HEAD
        gpres = gpres_noDE + w_dark_energy_t*grhov_t
=======
        gpres=gpres_nu+ (grhog_t+grhor_t)/3 +grhov_t*w_lam
>>>>>>> acc8a453
        adotdota=(adotoa*adotoa-gpres)/2

        pig = 32._dl/45/opacity*k*(sigma+vb)

        !  First-order approximation to baryon-photon splip
        slip = - (2*adotoa/(1+pb43) + dopacity/opacity)* (vb-3._dl/4*qg) &
            +(-adotdota*vb-k/2*adotoa*clxg +k*(cs2*clxbdot-clxgdot/4))/(opacity*(1+pb43))

        if (second_order_tightcoupling) then
            ! by Francis-Yan Cyr-Racine simplified (inconsistently) by AL assuming flat
            !AL: First order slip seems to be fine here to 2e-4

            !  8*pi*G*a*a*SUM[rho_i*sigma_i]
            dgs = grhog_t*pig+grhor_t*pir

            ! Define shear derivative to first order
            sigmadot = -2*adotoa*sigma-dgs/k+etak

            !Once know slip, recompute qgdot, pig, pigdot
            qgdot = k*(clxg/4._dl-pig/2._dl) +opacity*slip

            pig = 32._dl/45/opacity*k*(sigma+3._dl*qg/4._dl)*(1+(dopacity*11._dl/6._dl/opacity**2)) &
                + (32._dl/45._dl/opacity**2)*k*(sigmadot+3._dl*qgdot/4._dl)*(-11._dl/6._dl)

            pigdot = -(32._dl/45._dl)*(dopacity/opacity**2)*k*(sigma+3._dl*qg/4._dl)*(1 + &
                dopacity*11._dl/6._dl/opacity**2 ) &
                + (32._dl/45._dl/opacity)*k*(sigmadot+3._dl*qgdot/4._dl)*(1+(11._dl/6._dl) &
                *(dopacity/opacity**2))

            EV%pigdot = pigdot

        end if

        !  Use tight-coupling approximation for vb
        !  zeroth order approximation to vbdot + the pig term
        vbdot=(-adotoa*vb+cs2*k*clxb  &
            +k/4*pb43*(clxg-2*EV%Kf(1)*pig))/(1+pb43)

        vbdot=vbdot+pb43/(1+pb43)*slip
        EV%pig = pig

    else
        vbdot=-adotoa*vb+k*delta_p-photbar*opacity*(4._dl/3*vb-qg)
    end if

    ayprime(5)=vbdot

    if (.not. EV%no_phot_multpoles) then
        !  Photon equations of motion
        ayprime(EV%g_ix)=clxgdot
        qgdot=4._dl/3*(-vbdot-adotoa*vb+cs2*k*clxb)/pb43 &
            +EV%denlk(1)*clxg-EV%denlk2(1)*pig
        ayprime(EV%g_ix+1)=qgdot

        !  Use explicit equations for photon moments if appropriate
        if (.not. EV%tightcoupling) then
            E2=ay(EV%polind+2)
            polter = pig/10+9._dl/15*E2 !2/15*(3/4 pig + 9/2 E2)
            ix= EV%g_ix+2
            if (EV%lmaxg>2) then
                pigdot=EV%denlk(2)*qg-EV%denlk2(2)*ay(ix+1)-opacity*(pig - polter) &
                    +8._dl/15._dl*k*sigma
                ayprime(ix)=pigdot
                do  l=3,EV%lmaxg-1
                    ix=ix+1
                    ayprime(ix)=(EV%denlk(l)*ay(ix-1)-EV%denlk2(l)*ay(ix+1))-opacity*ay(ix)
                end do
                ix=ix+1
                !  Truncate the photon moment expansion
                ayprime(ix)=k*ay(ix-1)-(EV%lmaxg+1)*cothxor*ay(ix) -opacity*ay(ix)
            else !closed case
                pigdot=EV%denlk(2)*qg-opacity*(pig - polter) +8._dl/15._dl*k*sigma
                ayprime(ix)=pigdot
            endif
            !  Polarization
            !l=2
            ix=EV%polind+2
            if (EV%lmaxgpol>2) then
                ayprime(ix) = -opacity*(ay(ix) - polter) - k/3._dl*ay(ix+1)
                do l=3,EV%lmaxgpol-1
                    ix=ix+1
                    ayprime(ix)=-opacity*ay(ix) + (EV%denlk(l)*ay(ix-1)-EV%polfack(l)*ay(ix+1))
                end do
                ix=ix+1
                !truncate
                ayprime(ix)=-opacity*ay(ix) + &
                    k*EV%poltruncfac*ay(ix-1)-(EV%lmaxgpol+3)*cothxor*ay(ix)
            else !closed case
                ayprime(ix) = -opacity*(ay(ix) - polter)
            endif
        end if
    end if

    if (.not. EV%no_nu_multpoles) then
        !  Massless neutrino equations of motion.
        clxrdot=-k*(4._dl/3._dl*z+qr)
        ayprime(EV%r_ix)=clxrdot
        qrdot=EV%denlk(1)*clxr-EV%denlk2(1)*pir
        ayprime(EV%r_ix+1)=qrdot
        if (EV%high_ktau_neutrino_approx) then
            !ufa approximation for k*tau>>1, more accurate when there are reflections from lmax
            !Method from arXiv:1104.2933
            !                if (.not. EV%TightCoupling) then
            !                 gpres=gpres+ (grhog_t+grhor_t)/3 +grhov_t*w_lam
            !                 adotdota=(adotoa*adotoa-gpres)/2
            !                end if
            !                ddz=(2*adotoa**2 - adotdota)*z  &
            !                  + adotoa/(2*k)*( 6*(grhog_t*clxg+grhor_t*clxr) + 2*(grhoc_t*clxc+grhob_t*clxb) ) &
            !                   - 1._dl/(2*k)*( 2*(grhog_t*clxgdot+grhor_t*clxrdot) + grhoc_t*clxcdot + grhob_t*clxbdot )
            !                dz= -adotoa*z - 0.5_dl*dgrho/k
            !                pirdot= -3*pir*cothxor + k*(qr+4._dl/3*z)
            pirdot= -3*pir*cothxor - clxrdot
            ayprime(EV%r_ix+2)=pirdot

            !                pirdot=k*(0.4_dl*qr-0.6_dl*ay(EV%lmaxg+10)+8._dl/15._dl*sigma)
            !                ayprime(EV%lmaxg+9)=pirdot
            !                ayprime(3+EV%lmaxg+7)=k*ay(3+EV%lmaxg+6)- &
            !                                      (3+1)*cothxor*ay(3+EV%lmaxg+7)
            !               ayprime(3+EV%lmaxg+7+1:EV%lmaxnr+EV%lmaxg+7)=0
        else
            ix=EV%r_ix+2
            if (EV%lmaxnr>2) then
                pirdot=EV%denlk(2)*qr- EV%denlk2(2)*ay(ix+1)+8._dl/15._dl*k*sigma
                ayprime(ix)=pirdot
                do l=3,EV%lmaxnr-1
                    ix=ix+1
                    ayprime(ix)=(EV%denlk(l)*ay(ix-1) - EV%denlk2(l)*ay(ix+1))
                end do
                !  Truncate the neutrino expansion
                ix=ix+1
                ayprime(ix)=k*ay(ix-1)- (EV%lmaxnr+1)*cothxor*ay(ix)
            else
                pirdot=EV%denlk(2)*qr +8._dl/15._dl*k*sigma
                ayprime(ix)=pirdot
            end if
        end if
    end if ! no_nu_multpoles

    if (Evolve_baryon_cs) then
        if (EV%Evolve_TM) then
            Delta_TCMB = clxg/4
            xe = Recombination_xe(a)
            Trad = CP%TCMB/a

            !Matter temperature
            !Recfast_CT = (8./3.)*(sigma_T/(m_e*C))*a_R in Mpc [a_R = radiation constant]
            ayprime(EV%Tg_ix) = -2*k*(z+vb)/3 - a*  Compton_CT * (Trad**4) * xe / (1._dl+xe+fHe) * &
                ((1- Trad/Tmat)*(Delta_TCMB*4 + Delta_xe/(1+xe/(1+fHe))) + Trad/Tmat*(Delta_Tm - Delta_TCMB)  )

            if (Evolve_delta_Ts) then
                ayprime(EV%Ts_ix) =  Get21cm_dTs(a,clxb,ay(EV%Ts_ix),Delta_TCMB,Delta_Tm,Tmat,Trad,xe )
            end if
        else
            if (Evolve_delta_Ts) then
                ayprime(EV%Ts_ix) = -k*(4._dl/3._dl*z+qg)/4  !Assume follows Delta_TM which follows clxg
            end if
        end if
    end if

    if (Evolve_delta_xe .and. .not. EV%saha) then
        ayprime(EV%xe_ix) = dDeltaxe_dtau(a, Delta_xe,clxb, Delta_Tm, k*z/3,k*vb)
    end if

    if (Do21cm) then
        if (a > Do21cm_mina) then
            if (line_reionization) then
                lineoff = EV%reion_line_ix+1
                lineoffpol = lineoff+EV%lmaxline-1

                if (tau> tau_start_redshiftwindows) then
                    !Multipoles of 21cm

                    polter_line = ay(lineoff+2)/10+9._dl/15*ay(lineoffpol+2)

                    call interp_window(Redshift_W(1),tau,wing_t,wing2_t,winv_t)

                    delta_source2 = Get21cm_source2(a,clxb,Delta_TCMB,Delta_Tm,Delta_xe,Tmat,Trad,xe,k*(z+vb)/adotoa/3)


                    !Drop some small terms since mulipoles only enter into reionzation anyway
                    !monopole
                    ayprime(lineoff) = -k*ay(lineoff+1) +  wing_t * clxb + wing2_t*delta_source2 + k*z/3*winV_t


                    !dipole
                    ayprime(lineoff+1)= EV%denlk(1)*ay(lineoff)-EV%denlk2(1)*ay(lineoff+2) - opacity*ay(lineoff+1) &
                        -wing2_t * ( qg/4 - vb/3)   ! vb/3*WinV_t)

                    !quadrupole
                    ayprime(lineoff+2)= EV%denlk(2)*ay(lineoff+1)-EV%denlk2(2)*ay(lineoff+3) &
                        +opacity*(polter_line -ay(lineoff+2) ) -   2._dl/15*k*sigma*winV_t &
                        - wing2_t * ay(6+2)/4

                    do  l=3,EV%lmaxline-1
                        ayprime(lineoff+l)=EV%denlk(l)*ay(lineoff+l-1)-EV%denlk2(l)*ay(lineoff+l+1)-opacity*ay(lineoff+l) &
                            - wing2_t * ay(6+l)/4
                    end do
                    !truncate
                    ayprime(lineoff+EV%lmaxline)=k*ay(lineoff+EV%lmaxline-1)-(EV%lmaxline+1)*cothxor*ay(lineoff+EV%lmaxline)  &
                        -opacity*ay(lineoff+EV%lmaxline) - wing2_t * ay(6+EV%lmaxline)/4

                    !  21cm Polarization
                    !l=2
                    ayprime(lineoffpol+2) = -opacity*(ay(lineoffpol+2) - polter_line) - k/3._dl*ay(lineoffpol+3)
                    !and the rest
                    do l=3,EV%lmaxline-1
                        ayprime(lineoffpol+l)=-opacity*ay(lineoffpol+l) + EV%denlk(l)*ay(lineoffpol+l-1) -&
                            EV%polfack(l)*ay(lineoffpol+l+1)
                    end do

                    !truncate
                    ayprime(lineoffpol+EV%lmaxline)=-opacity*ay(lineoffpol+EV%lmaxline) + &
                        k*EV%poltruncfac*ay(lineoffpol+EV%lmaxline-1)-(EV%lmaxline+3)*cothxor*ay(lineoffpol+EV%lmaxline)
                else
                    ayprime(lineoff:lineoffpol+EV%lmaxline)=0
                end if
            end if
        end if
    end if

    if (associated(EV%OutputTransfer)) then
        EV%OutputTransfer(Transfer_kh) = k/(CP%h0/100._dl)
        EV%OutputTransfer(Transfer_cdm) = clxc
        EV%OutputTransfer(Transfer_b) = clxb
        EV%OutputTransfer(Transfer_g) = clxg
        EV%OutputTransfer(Transfer_r) = clxr
        clxnu_all=0
        dgpi  = grhor_t*pir + grhog_t*pig
        if (CP%Num_Nu_Massive /= 0) then
            call MassiveNuVarsOut(EV,ay,ayprime,a, clxnu_all =clxnu_all, dgpi= dgpi)
        end if
        EV%OutputTransfer(Transfer_nu) = clxnu_all
        EV%OutputTransfer(Transfer_tot) =  dgrho_matter/grho_matter !includes neutrinos
        EV%OutputTransfer(Transfer_nonu) = (grhob_t*clxb+grhoc_t*clxc)/(grhob_t + grhoc_t)
        EV%OutputTransfer(Transfer_tot_de) =  dgrho/grho_matter
        !Transfer_Weyl is k^2Phi, where Phi is the Weyl potential
        EV%OutputTransfer(Transfer_Weyl) = -(dgrho +3*dgq*adotoa/k)/(EV%Kf(1)*2) - dgpi/2
        EV%OutputTransfer(Transfer_Newt_vel_cdm)=  -k*sigma/adotoa
        EV%OutputTransfer(Transfer_Newt_vel_baryon) = -k*(vb + sigma)/adotoa
        EV%OutputTransfer(Transfer_vel_baryon_cdm) = vb

        if (do21cm) then
            Tspin = Recombination_Ts(a)
            xe = Recombination_xe(a)

            tau_eps = a*line21_const*NNow/a**3/adotoa/Tspin/1000
            delta_source2 = Get21cm_source2(a,clxb,clxg/4,Delta_Tm,Delta_xe,Tmat,&
                CP%TCMB/a,xe,k*(z+vb)/adotoa/3)
            tau_fac = tau_eps/(exp(tau_eps)-1)
            EV%OutputTransfer(Transfer_monopole) = ( clxb + Trad/(Tspin-Trad)*delta_source2 ) /k2 &
                + (tau_fac-1)*(clxb - (delta_source2 + clxg/4)  ) / k2

            EV%OutputTransfer(Transfer_vnewt) = tau_fac*k*(vb+sigma)/adotoa/k2
            EV%OutputTransfer(Transfer_Tmat) =  delta_TM/k2
            if (use_mK) then
                Tb = (1-exp(-tau_eps))*a*(Tspin-Trad)*1000

                EV%OutputTransfer(Transfer_monopole) = EV%OutputTransfer(Transfer_monopole)*Tb
                EV%OutputTransfer(Transfer_vnewt) = EV%OutputTransfer(Transfer_vnewt)*Tb
                EV%OutputTransfer(Transfer_Tmat) = EV%OutputTransfer(Transfer_Tmat)*Tb
            end if
        end if
    end if

    !  Massive neutrino equations of motion.
    if (CP%Num_Nu_massive >0) then

        do nu_i = 1, CP%Nu_mass_eigenstates
            if (EV%MassiveNuApprox(nu_i)) then
                !Now EV%iq0 = clx, EV%iq0+1 = clxp, EV%iq0+2 = G_1, EV%iq0+3=G_2=pinu
                !see astro-ph/0203507
                G11_t=EV%G11(nu_i)/a/a2
                G30_t=EV%G30(nu_i)/a/a2
                off_ix = EV%nu_ix(nu_i)
                w=wnu_arr(nu_i)
                ayprime(off_ix)=-k*z*(w+1) + 3*adotoa*(w*ay(off_ix) - ay(off_ix+1))-k*ay(off_ix+2)
                ayprime(off_ix+1)=(3*w-2)*adotoa*ay(off_ix+1) - 5._dl/3*k*z*w - k/3*G11_t
                ayprime(off_ix+2)=(3*w-1)*adotoa*ay(off_ix+2) - k*(2._dl/3*EV%Kf(1)*ay(off_ix+3)-ay(off_ix+1))
                ayprime(off_ix+3)=(3*w-2)*adotoa*ay(off_ix+3) + 2*w*k*sigma - k/5*(3*EV%Kf(2)*G30_t-2*G11_t)
            else
                ind=EV%nu_ix(nu_i)
                do i=1,EV%nq(nu_i)
                    q=nu_q(i)
                    aq=a*nu_masses(nu_i)/q
                    v=1._dl/sqrt(1._dl+aq*aq)

                    ayprime(ind)=-k*(4._dl/3._dl*z + v*ay(ind+1))
                    ind=ind+1
                    ayprime(ind)=v*(EV%denlk(1)*ay(ind-1)-EV%denlk2(1)*ay(ind+1))
                    ind=ind+1
                    if (EV%lmaxnu_tau(nu_i)==2) then
                        ayprime(ind)=-ayprime(ind-2) -3*cothxor*ay(ind)
                    else
                        ayprime(ind)=v*(EV%denlk(2)*ay(ind-1)-EV%denlk2(2)*ay(ind+1)) &
                            +k*8._dl/15._dl*sigma
                        do l=3,EV%lmaxnu_tau(nu_i)-1
                            ind=ind+1
                            ayprime(ind)=v*(EV%denlk(l)*ay(ind-1)-EV%denlk2(l)*ay(ind+1))
                        end do
                        !  Truncate moment expansion.
                        ind = ind+1
                        ayprime(ind)=k*v*ay(ind-1)-(EV%lmaxnu_tau(nu_i)+1)*cothxor*ay(ind)
                    end if
                    ind = ind+1
                end do
            end if
        end do

        if (EV%has_nu_relativistic) then
            ind=EV%nu_pert_ix
            ayprime(ind)=+k*a2*qr -k*ay(ind+1)
            ind2= EV%r_ix
            do l=1,EV%lmaxnu_pert-1
                ind=ind+1
                ind2=ind2+1
                ayprime(ind)= -a2*(EV%denlk(l)*ay(ind2-1)-EV%denlk2(l)*ay(ind2+1)) &
                    +   (EV%denlk(l)*ay(ind-1)-EV%denlk2(l)*ay(ind+1))
            end do
            ind=ind+1
            ind2=ind2+1
            ayprime(ind)= k*(ay(ind-1) -a2*ay(ind2-1)) -(EV%lmaxnu_pert+1)*cothxor*ay(ind)
        end if
    end if

    if (associated(EV%OutputTransfer) .or. associated(EV%OutputSources)) then
        if (EV%TightCoupling .or. EV%no_phot_multpoles) then
            E=0
            Edot=0
        else
            E = ay(EV%polind+2:EV%polind+3)
            Edot = ayprime(EV%polind+2:EV%polind+3)
        end if
        if (EV%no_nu_multpoles) then
            pirdot=0
            qrdot = -4*dz/3 
        end if
        if (EV%no_phot_multpoles) then
            pigdot=0
            octg=0
            octgdot=0
            qgdot = -4*dz/3
        else
            if (EV%TightCoupling) then
                if (second_order_tightcoupling) then
                    octg = (3._dl/7._dl)*pig*(EV%k_buf/opacity)
                    E(2) = pig/4 + pigdot*(1._dl/opacity)*(-5._dl/8._dl)
                    E(3) = (3._dl/7._dl)*(EV%k_buf/opacity)*E(2)
                    Edot(2)= (pigdot/4._dl)*(1+(5._dl/2._dl)*(dopacity/opacity**2))
                else
                    pigdot = -dopacity/opacity*pig + 32._dl/45*k/opacity*(-2*adotoa*sigma  &
                        +etak/EV%Kf(1)-  dgpi/k +vbdot )
                    Edot(2) = pigdot/4
                    E(2) = pig/4
                    octg=0
                end if
                octgdot=0
            else
                octg=ay(EV%g_ix+3)
                octgdot=ayprime(EV%g_ix+3)
            end if
        end if

        dgpi  = grhor_t*pir + grhog_t*pig
        dgpi_diff = 0  !sum (3*p_nu -rho_nu)*pi_nu
        pidot_sum = grhog_t*pigdot + grhor_t*pirdot
        clxnu =0
        if (CP%Num_Nu_Massive /= 0) then
            call MassiveNuVarsOut(EV,ay,ayprime,a, dgpi=dgpi, clxnu_all=clxnu, &
                dgpi_diff=dgpi_diff, pidot_sum=pidot_sum)
        end if
        diff_rhopi = pidot_sum - (4*dgpi+ dgpi_diff)*adotoa
        gpres=gpres_nu+ (grhog_t+grhor_t)/3 +grhov_t*w_lam

        phi = -((dgrho +3*dgq*adotoa/k)/EV%Kf(1) + dgpi)/(2*k2)

        if (associated(EV%OutputTransfer)) then
            EV%OutputTransfer(Transfer_kh) = k/(CP%h0/100._dl)
            EV%OutputTransfer(Transfer_cdm) = clxc
            EV%OutputTransfer(Transfer_b) = clxb
            EV%OutputTransfer(Transfer_g) = clxg
            EV%OutputTransfer(Transfer_r) = clxr
            EV%OutputTransfer(Transfer_nu) = clxnu
            EV%OutputTransfer(Transfer_tot) =  dgrho_matter/grho_matter !includes neutrinos
            EV%OutputTransfer(Transfer_nonu) = (grhob_t*clxb+grhoc_t*clxc)/(grhob_t + grhoc_t)
            EV%OutputTransfer(Transfer_tot_de) =  dgrho/grho_matter
            !Transfer_Weyl is k^2Phi, where Phi is the Weyl potential
            EV%OutputTransfer(Transfer_Weyl) = k2*phi
            EV%OutputTransfer(Transfer_Newt_vel_cdm)=  -k*sigma/adotoa
            EV%OutputTransfer(Transfer_Newt_vel_baryon) = -k*(vb + sigma)/adotoa
            EV%OutputTransfer(Transfer_vel_baryon_cdm) = vb
        end if
        if (associated(EV%OutputSources)) then

            call IonizationFunctionsAtTime(tau, opacity, dopacity, ddopacity, &
                visibility, dvisibility, ddvisibility, exptau, lenswindow)

            tau0 = CP%tau0
            phidot = (1.0d0/2.0d0)*(adotoa*(-dgpi - 2*k2*phi) + dgq*k - &
                diff_rhopi+ k*sigma*(gpres + grho))/k2
            !time derivative of shear
            sigmadot = -adotoa*sigma - 1.0d0/2.0d0*dgpi/k + k*phi
            !quadrupole source derivatives; polter = pi_g/10 + 3/5 E_2
            polter = pig/10+9._dl/15*E(2)
            polterdot = (1.0d0/10.0d0)*pigdot + (3.0d0/5.0d0)*Edot(2)
            polterddot = -2.0d0/25.0d0*adotoa*dgq/(k*EV%Kf(1)) - 4.0d0/75.0d0*adotoa* &
                k*sigma - 4.0d0/75.0d0*dgpi - 2.0d0/75.0d0*dgrho/EV%Kf(1) - 3.0d0/ &
                50.0d0*k*octgdot*EV%Kf(2) + (1.0d0/25.0d0)*k*qgdot - 1.0d0/5.0d0 &
                *k*EV%Kf(2)*Edot(3) + (-1.0d0/10.0d0*pig + (7.0d0/10.0d0)* &
                polter - 3.0d0/5.0d0*E(2))*dopacity + (-1.0d0/10.0d0*pigdot &
                + (7.0d0/10.0d0)*polterdot - 3.0d0/5.0d0*Edot(2))*opacity
            !Temperature source terms, after integrating by parts in conformal time

            !2phi' term (\phi' + \psi' in Newtonian gauge), phi is the Weyl potential
            ISW = 2*phidot*exptau
            monopole_source =  (-etak/(k*EV%Kf(1)) + 2*phi + clxg/4)*visibility
            doppler = ((sigma + vb)*dvisibility + (sigmadot + vbdot)*visibility)/k
            quadrupole_source = (5.0d0/8.0d0)*(3*polter*ddvisibility + 6*polterdot*dvisibility &
                + (k**2*polter + 3*polterddot)*visibility)/k**2

            EV%OutputSources(1) = ISW + doppler + monopole_source + quadrupole_source

            if (tau < tau0) then
                !E polarization source
                EV%OutputSources(2)=visibility*polter*(15._dl/8._dl)/(f_K(tau0-tau)**2*k2)
                !factor of four because no 1/16 later
            else
                EV%OutputSources(2)=0
            end if

            if (size(EV%OutputSources) > 2) then
                !Get lensing sources
                !Can modify this here if you want to get power spectra for other tracer
                if (tau>tau_maxvis .and. tau0-tau > 0.1_dl) then
                    EV%OutputSources(3) = -2*phi*f_K(tau-tau_maxvis)/(f_K(tau0-tau_maxvis)*f_K(tau0-tau))
                    !We include the lensing factor of two here
                else
                    EV%OutputSources(3) = 0
                end if
            end if
            if (associated(EV%CustomSources)) then
                call custom_sources_func(EV%CustomSources, tau, a, adotoa, grho, gpres,w_lam, cs2_lam, &
                    grhob_t,grhor_t,grhoc_t,grhog_t,grhov_t,grhonu_t, &
                    k, etak, ayprime(2), phi, phidot, sigma, sigmadot, &
                    dgrho, clxg,clxb,clxc,clxnu, clxq, cs2, &
                    dgq, qg, qr, vq, vb, qgdot, qrdot, vbdot, &
                    dgpi, pig, pir, pigdot, pirdot, diff_rhopi, &
                    polter, polterdot, polterddot, octg, octgdot, E, Edot, &
                    opacity, dopacity, ddopacity, visibility, dvisibility, ddvisibility, exptau, &
                    tau0, tau_maxvis, EV%Kf,f_K)
            end if
        end if
    end if

    end subroutine derivs



    subroutine derivsv(EV,n,tau,yv,yvprime)
    !  Evaluate the time derivatives of the vector perturbations, flat case
    use ThermoData
    use MassiveNu
    implicit none
    type(EvolutionVars) EV
    integer n,l
    real(dl), target ::  yv(n),yvprime(n)
    real(dl) ep,tau,grho,rhopi,cs2,opacity,gpres
    logical finished_tightcoupling
    real(dl), dimension(:),pointer :: neut,neutprime,E,B,Eprime,Bprime
    real(dl)  grhob_t,grhor_t,grhoc_t,grhog_t,grhov_t,polter
    real(dl) sigma, qg,pig, qr, vb, rhoq, vbdot, photbar, pb43
    real(dl) k,k2,a,a2, adotdota
    real(dl) pir,adotoa
    real(dl) w_dark_energy_t

    k2=EV%k2_buf
    k=EV%k_buf

    !E and B start at l=2. Set up pointers accordingly to fill in y arrays
    E => yv(EV%lmaxv+3:)
    Eprime=> yvprime(EV%lmaxv+3:)
    B => E(EV%lmaxpolv:)
    Bprime => Eprime(EV%lmaxpolv:)
    neutprime => Bprime(EV%lmaxpolv+1:)
    neut => B(EV%lmaxpolv+1:)

    a=yv(1)

    sigma=yv(2)

    a2=a*a

    !  Get sound speed and opacity, and see if should use tight-coupling

    call thermo(tau,cs2,opacity)
    if (k > 0.06_dl*epsw) then
        ep=ep0
    else
        ep=0.2_dl*ep0
    end if

    finished_tightcoupling = &
        ((k/opacity > ep).or.(1._dl/(opacity*tau) > ep .and. k/opacity > 1d-4))


    ! Compute expansion rate from: grho=8*pi*rho*a**2
    ! Also calculate gpres: 8*pi*p*a**2
    grhob_t=grhob/a
    grhoc_t=grhoc/a
    grhor_t=grhornomass/a2
    grhog_t=grhog/a2
    call CP%DarkEnergy%BackgroundDensityAndPressure(a, grhov_t, w_dark_energy_t)

    grho=grhob_t+grhoc_t+grhor_t+grhog_t+grhov_t
    gpres=(grhog_t+grhor_t)/3._dl+grhov_t*w_dark_energy_t

    adotoa=sqrt(grho/3._dl)
    adotdota=(adotoa*adotoa-gpres)/2

    photbar=grhog_t/grhob_t
    pb43=4._dl/3*photbar

    yvprime(1)=adotoa*a

    vb = yv(3)
    qg = yv(4)
    qr = neut(1)

    !  8*pi*a*a*SUM[(rho_i+p_i)*v_i]
    rhoq=grhob_t*vb+grhog_t*qg+grhor_t*qr
    !  sigma = 2*rhoq/k**2
    !for non-large k this expression for sigma is unstable at early times
    !so propagate sigma equation separately (near total cancellation in rhoq)
    ! print *,yv(2),2*rhoq/k**2

    if (finished_tightcoupling) then
        !  Use explicit equations:

        pig = yv(5)

        polter = 0.1_dl*pig + 9._dl/15._dl*E(2)

        vbdot = -adotoa*vb-photbar*opacity*(4._dl/3*vb-qg) - 0.5_dl*k*photbar*Magnetic

        !  Equation for the photon heat flux stress

        yvprime(4)=-0.5_dl*k*pig + opacity*(4._dl/3*vb-qg)

        !  Equation for the photon anisotropic stress
        yvprime(5)=k*(2._dl/5*qg -8/15._dl*yv(6))+8._dl/15._dl*k*sigma  &
            -opacity*(pig - polter)
        ! And for the moments
        do  l=3,EV%lmaxv-1
            yvprime(l+3)=k*denl(l)*l*(yv(l+2)-   &
                vecfac(l)*yv(l+4))-opacity*yv(l+3)
        end do
        !  Truncate the hierarchy
        yvprime(EV%lmaxv+3)=k*EV%lmaxv/(EV%lmaxv-1._dl)*yv(EV%lmaxv+2)- &
            (EV%lmaxv+2._dl)*yv(EV%lmaxv+3)/tau-opacity*yv(EV%lmaxv+3)

        !E equations

        Eprime(2) = - opacity*(E(2) - polter) + k*(1/3._dl*B(2) - 8._dl/27._dl*E(3))
        do l=3,EV%lmaxpolv-1
            Eprime(l) =-opacity*E(l) + k*(denl(l)*(l*E(l-1) - &
                vecfacpol(l)*E(l+1)) + 2._dl/(l*(l+1))*B(l))
        end do
        !truncate
        Eprime(EV%lmaxpolv)=0._dl

        !B-bar equations

        do l=2,EV%lmaxpolv-1
            Bprime(l) =-opacity*B(l) + k*(denl(l)*(l*B(l-1) - &
                vecfacpol(l)*B(l+1)) - 2._dl/(l*(l+1))*E(l))
        end do
        !truncate
        Bprime(EV%lmaxpolv)=0._dl
    else
        !Tight coupling expansion results

        pig = 32._dl/45._dl*k/opacity*(vb + sigma)

        EV%pig = pig

        vbdot=(-adotoa*vb  -3._dl/8*pb43*k*Magnetic  -3._dl/8*k*pb43*pig &
            - pb43/(1+pb43)/opacity*(0.75_dl*k*adotoa*pb43**2/(pb43+1)*Magnetic + vb*&
            ( 2*pb43*adotoa**2/(1+pb43) + adotdota)) &
            )/(1+pb43)

        !  Equation for the photon heat flux
        ! Get drag from vbdot expression
        yvprime(4)=-0.5_dl*k*pig - &
            (vbdot+adotoa*vb)/photbar - 0.5_dl*k*Magnetic

        !  Set the derivatives to zero
        yvprime(5:n)=0._dl
        yv(5)=pig
        E(2)=  pig/4
    endif

    yvprime(3) = vbdot

    !  Neutrino equations:

    !  Massless neutrino anisotropic stress
    pir=neut(2)
    neutprime(1)= -0.5_dl*k*pir
    neutprime(2)=2._dl/5*k*qr -8._dl/15._dl*k*neut(3)+ 8._dl/15._dl*k*sigma
    !  And for the moments
    do  l=3,EV%lmaxnrv-1
        neutprime(l)=k*denl(l)*l*(neut(l-1)- vecfac(l)*neut(l+1))
    end do

    !  Truncate the hierarchy
    neutprime(EV%lmaxnrv)=k*EV%lmaxnrv/(EV%lmaxnrv-1._dl)*neut(EV%lmaxnrv-1)-  &
        (EV%lmaxnrv+2._dl)*neut(EV%lmaxnrv)/tau


    !  Get the propagation equation for the shear

    rhopi=grhog_t*pig+grhor_t*pir+ grhog_t*Magnetic

    yvprime(2)=-2*adotoa*sigma -rhopi/k

    end subroutine derivsv



    !cccccccccccccccccccccccccccccccccccccccccccccccccccccccccccccccccccccc
    subroutine derivst(EV,n,tau,ayt,aytprime)
    !  Evaluate the time derivatives of the tensor perturbations.
    use ThermoData
    use MassiveNu
    implicit none
    type(EvolutionVars) EV
    integer n,l,i,ind, nu_i
    real(dl), target ::  ayt(n),aytprime(n)
    real(dl) tau,grho,rhopi,cs2,opacity,pirdt
    real(dl), dimension(:),pointer :: neut,neutprime,E,B,Eprime,Bprime
    real(dl) q,aq,v
    real(dl)  grhob_t,grhor_t,grhoc_t,grhog_t,grhov_t,polter
    real(dl) Hchi,pinu, pig
    real(dl) k,k2,a,a2
    real(dl) pir, adotoa, rhonu, shear

    real(dl) cothxor

    k2=EV%k2_buf
    k= EV%k_buf

    a=ayt(1)

    Hchi=ayt(2)

    shear=ayt(3)

    a2=a*a

    ! Compute expansion rate from: grho=8*pi*rho*a**2
    ! Also calculate gpres: 8*pi*p*a**2
    grhob_t=grhob/a
    grhoc_t=grhoc/a
    grhor_t=grhornomass/a2
    grhog_t=grhog/a2
    call CP%DarkEnergy%BackgroundDensityAndPressure(a, grhov_t)

    grho=grhob_t+grhoc_t+grhor_t+grhog_t+grhov_t

    !Do massive neutrinos
    if (CP%Num_Nu_Massive >0) then
        do nu_i=1,CP%Nu_mass_eigenstates
            call Nu_rho(a*nu_masses(nu_i),rhonu)
            grho=grho+grhormass(nu_i)*rhonu/a2
        end do
    end if

    if (CP%flat) then
        cothxor=1._dl/tau
        adotoa=sqrt(grho/3._dl)
    else
        cothxor=1._dl/tanfunc(tau/CP%r)/CP%r
        adotoa=sqrt((grho+grhok)/3._dl)
    end if

    aytprime(1)=adotoa*a

    call thermo(tau,cs2,opacity)

    if (.not. EV%TensTightCoupling) then
        !  Don't use tight coupling approx - use explicit equations:
        !  Equation for the photon anisotropic stress


        !E and B start at l=2. Set up pointers accordingly to fill in ayt arrays
        E => ayt(EV%E_ix+1:)
        B => ayt(EV%B_ix+1:)
        Eprime=> aytprime(EV%E_ix+1:)
        Bprime => aytprime(EV%B_ix+1:)

        ind = EV%g_ix+2

        !  Photon anisotropic stress
        pig=ayt(ind)
        polter = 0.1_dl*pig + 9._dl/15._dl*E(2)

        if (EV%lmaxt > 2) then
            aytprime(ind)=-EV%denlkt(2,2)*ayt(ind+1)+k*8._dl/15._dl*shear  &
                -opacity*(pig - polter)

            do l=3, EV%lmaxt -1
                ind = ind+1
                aytprime(ind)=EV%denlkt(1,L)*ayt(ind-1)-EV%denlkt(2,L)*ayt(ind+1)-opacity*ayt(ind)
            end do

            !Truncate the hierarchy
            ind=ind+1
            aytprime(ind)=k*EV%lmaxt/(EV%lmaxt-2._dl)*ayt(ind-1)- &
                (EV%lmaxt+3._dl)*cothxor*ayt(ind)-opacity*ayt(ind)

            !E and B-bar equations

            Eprime(2) = - opacity*(E(2) - polter) + EV%denlkt(4,2)*B(2) - &
                EV%denlkt(3,2)*E(3)

            do l=3, EV%lmaxpolt-1
                Eprime(l) =(EV%denlkt(1,L)*E(l-1)-EV%denlkt(3,L)*E(l+1) + EV%denlkt(4,L)*B(l)) &
                    -opacity*E(l)
            end do
            l= EV%lmaxpolt
            !truncate: difficult, but setting l+1 to zero seems to work OK
            Eprime(l) = (EV%denlkt(1,L)*E(l-1) + EV%denlkt(4,L)*B(l)) -opacity*E(l)

            Bprime(2) =-EV%denlkt(3,2)*B(3) - EV%denlkt(4,2)*E(2)  -opacity*B(2)
            do l=3, EV%lmaxpolt-1
                Bprime(l) =(EV%denlkt(1,L)*B(l-1) -EV%denlkt(3,L)*B(l+1) - EV%denlkt(4,L)*E(l)) &
                    -opacity*B(l)
            end do
            l=EV%lmaxpolt
            !truncate
            Bprime(l) =(EV%denlkt(1,L)*B(l-1) - EV%denlkt(4,L)*E(l))  -opacity*B(l)

        else !lmax=2

            aytprime(ind)=k*8._dl/15._dl*shear-opacity*(pig - polter)
            Eprime(2) = - opacity*(E(2) - polter) + EV%denlkt(4,2)*B(2)
            Bprime(2) = - EV%denlkt(4,2)*E(2)  -opacity*B(2)
        end if

    else  !Tight coupling
        pig = 32._dl/45._dl*k/opacity*shear
    endif

    rhopi=grhog_t*pig


    !  Neutrino equations:
    !  Anisotropic stress
    if (DoTensorNeutrinos) then
        neutprime => aytprime(EV%r_ix+1:)
        neut => ayt(EV%r_ix+1:)

        !  Massless neutrino anisotropic stress
        pir=neut(2)

        rhopi=rhopi+grhor_t*pir

        if (EV%lmaxnrt>2) then
            pirdt=-EV%denlkt(2,2)*neut(3) + 8._dl/15._dl*k*shear
            neutprime(2)=pirdt
            !  And for the moments
            do  l=3, EV%lmaxnrt-1
                neutprime(l)= EV%denlkt(1,L)*neut(l-1) -EV%denlkt(2,L)*neut(l+1)
            end do

            !  Truncate the hierarchy
            neutprime(EV%lmaxnrt)=k*EV%lmaxnrt/(EV%lmaxnrt-2._dl)*neut(EV%lmaxnrt-1)-  &
                (EV%lmaxnrt+3._dl)*cothxor*neut(EV%lmaxnrt)
        else
            pirdt= 8._dl/15._dl*k*shear
            neutprime(2)=pirdt
        end if

        !  Massive neutrino equations of motion and contributions to anisotropic stress.
        if (CP%Num_Nu_massive > 0) then
            do nu_i=1,CP%Nu_mass_eigenstates
                if (.not. EV%EvolveTensorMassiveNu(nu_i)) then
                    rhopi=rhopi+ grhormass(nu_i)/a2*pir !- good approx, note no rhonu weighting
                else
                    ind=EV%nu_ix(nu_i)+2

                    pinu= Nu_pi(EV, ayt, a, nu_i)
                    rhopi=rhopi+ grhormass(nu_i)/a2*pinu

                    do i=1,nqmax
                        q=nu_q(i)
                        aq=a*nu_masses(nu_i)/q
                        v=1._dl/sqrt(1._dl+aq*aq)
                        if (EV%lmaxnut>2) then
                            aytprime(ind)=-v*EV%denlkt(2,2)*ayt(ind+1)+8._dl/15._dl*k*shear
                            do l=3,EV%lmaxnut-1
                                ind=ind+1
                                aytprime(ind)=v*(EV%denlkt(1,L)*ayt(ind-1)-EV%denlkt(2,L)*ayt(ind+1))
                            end do
                            ind = ind+1
                            !Truncate moment expansion.
                            aytprime(ind)=k*v*EV%lmaxnut/(EV%lmaxnut-2._dl)*ayt(ind-1)-(EV%lmaxnut+3)*cothxor*ayt(ind)
                        else
                            aytprime(ind)=8._dl/15._dl*k*shear
                        end if
                        ind=ind+1
                    end do
                end if
            end do
        end if
    end if

    !  Get the propagation equation for the shear

    if (CP%flat) then
        aytprime(3)=-2*adotoa*shear+k*Hchi-rhopi/k
    else
        aytprime(3)=-2*adotoa*shear+k*Hchi*(1+2*CP%curv/k2)-rhopi/k
    endif

    aytprime(2)=-k*shear

    end subroutine derivst



    !cccccccccccccccccccccccccccccccccccccccccccccccccccccccccccccccccccc

    end module GaugeInterface

    function isTmNeeded()
    use GaugeInterface
    logical :: isTmNeeded

    isTmNeeded = Evolve_baryon_cs .or. Evolve_delta_xe

    end function isTmNeeded<|MERGE_RESOLUTION|>--- conflicted
+++ resolved
@@ -204,6 +204,7 @@
         real, pointer :: OutputTransfer(:) => null()
         real(dl), pointer :: OutputSources(:) => null()
         real(dl), pointer :: CustomSources(:) => null()
+        integer :: OutputStep = 0
 
     end type EvolutionVars
 
@@ -1300,7 +1301,6 @@
 
 
     !cccccccccccccccccccccccccccccccccccccccccccccccccccccccccccccccccccccccccc
-<<<<<<< HEAD
 
     function Get21cm_source2(a,Delta_source,Delta_TCMB,Delta_Tm,Delta_xe,Tmat,Trad,xe, vterm )
     !Delta_Tspin - Delta_TCMB
@@ -1378,554 +1378,292 @@
     end function Get21cm_dTs
 
 
-
     !cccccccccccccccccccccccccccccccccccccccccccccccccccccccccccccccccccccccccc
 
-    subroutine output(EV,y, j,tau,sources)
+    subroutine output_window_sources(EV, sources, y, yprime, &
+                    tau, a, adotoa, grho, gpres,w_dark_energy_t,  &
+                    grhob_t,grhor_t,grhoc_t,grhog_t,grhov_t,grhonu_t, &
+                    k, etak, z, etakdot, phi, phidot, sigma, sigmadot, &
+                    dgrho, clxg,clxb,clxc,clxnu, Delta_TM, Delta_xe, cs2, &
+                    dgq, qg, qr, vb, qgdot, vbdot, &
+                    dgpi, pig, pir, pigdot, diff_rhopi, &
+                    polter, polterdot, polterddot, octg, octgdot, E, Edot, &
+                    opacity, dopacity, ddopacity, visibility, dvisibility, ddvisibility, exptau)
+    !Line of sight sources for number counts, lensing and 21cm redshift windows
     use ThermoData
-    use lvalues
-    use ModelData
-    use constants, only : barssc0
-    use RedshiftSpaceData
-    use Recombination
-
-    implicit none
-    integer j
     type(EvolutionVars) EV
-    real(dl), target :: y(EV%nvar),yprime(EV%nvar)
-    real(dl), dimension(:),pointer :: ypol,ypolprime
-
-    real(dl) dgq,grhob_t,grhor_t,grhoc_t,grhog_t,grhov_t,sigma,polter
-    real(dl) qgdot,pigdot,pirdot,vbdot,dgrho
-    real(dl) a,a2,dz,z,clxc,clxb,vb,clxg,qg,pig,clxr,qr,pir
-    real(dl) w_dark_energy_t
-
-    real(dl) tau,x,divfac
-    real(dl) dgpi_diff, pidot_sum
-    real(dl), target :: pol(3),polprime(3)
-    !dgpi_diff = sum (3*p_nu -rho_nu)*pi_nu
-
-    real(dl) k,k2  ,adotoa, grho, gpres,etak,phi,dgpi
-    real(dl) diff_rhopi, octg, octgprime
-    real(dl) sources(CTransScal%NumSources)
-    real(dl) ISW
-    !Sources
-    real(dl) phidot
-    real(dl) Tmat,Trad, Tspin, Delta_source, Delta_source2
-    real(dl) Delta_TCMB, Delta_tm, Delta_xe
-    real(dl) polter_line, chi
-    integer w_ix, lineoff,lineoffpol
-    real(dl) cs2, xe,opacity, delta_p
+    real(dl) y(EV%nvar), yprime(EV%nvar)
+    real(dL), intent(out) :: sources(:)
+    real(dL), intent(in) :: tau, a, adotoa, grho, gpres,w_dark_energy_t, &
+        grhob_t,grhor_t,grhoc_t,grhog_t,grhov_t,grhonu_t, &
+        k,etak, z, etakdot, phi, phidot, sigma, sigmadot, &
+        dgrho, clxg,clxb,clxc,clxnu, cs2, &
+        dgq, qg, qr,vb, qgdot, vbdot, &
+        dgpi, pig, pir, pigdot, diff_rhopi, &
+        polter, polterdot, polterddot, octg, octgdot, E(2:3), Edot(2:3), &
+        opacity, dopacity, ddopacity, visibility, dvisibility, ddvisibility, exptau
+    real(dl), intent(in) :: Delta_TM, Delta_xe
     real(dl) s(0:10), t(0:10)
     real(dl) counts_radial_source, counts_velocity_source, counts_density_source, counts_ISW_source, &
         counts_redshift_source, counts_timedelay_source, counts_potential_source
-
-    sources = 0
-    yprime = 0
-
-    call derivs(EV,EV%ScalEqsToPropagate,tau,y,yprime)
-
-    if (EV%TightCoupling .or. EV%no_phot_multpoles) then
-        pol=0
-        polprime=0
-        ypolprime => polprime
-        ypol => pol
-    else
-        ypolprime => yprime(EV%polind+1:)
-        ypol => y(EV%polind+1:)
-    end if
-
-    k=EV%k_buf
-    k2=EV%k2_buf
-
-    a   =y(1)
-    a2  =a*a
-    etak=y(2)
-    clxc=y(3)
-    clxb=y(4)
-    vb  =y(5)
-    vbdot =yprime(5)
-
-    !  Compute expansion rate from: grho 8*pi*rho*a**2
-
-    grhob_t=grhob/a
-    grhoc_t=grhoc/a
-    grhor_t=grhornomass/a2
-    grhog_t=grhog/a2
-    call CP%DarkEnergy%BackgroundDensityAndPressure(a, grhov_t, w_dark_energy_t)
-
-    !  8*pi*a*a*SUM[rho_i*clx_i] add radiation later
-    dgrho=grhob_t*clxb+grhoc_t*clxc
-
-    !  8*pi*a*a*SUM[(rho_i+p_i)*v_i]
-    dgq=grhob_t*vb
-
-    if (.not. CP%DarkEnergy%is_cosmological_constant) &
-        call CP%DarkEnergy%AddStressEnergy(dgrho, dgq, grhov_t, y, EV%w_ix, .true.)
-
-    gpres = (grhog_t + grhor_t) / 3 + w_dark_energy_t*grhov_t
-    grho = grhob_t + grhoc_t + grhor_t + grhog_t + grhov_t
-
-    dgpi = 0
-    dgpi_diff = 0
-    pidot_sum = 0
-
-    if (CP%Num_Nu_Massive /= 0) then
-        call MassiveNuVarsOut(EV,y,yprime,a,grho,gpres,dgrho,dgq,dgpi, dgpi_diff,pidot_sum)
-    end if
-
-    adotoa=sqrt((grho+grhok)/3)
-
-    if (EV%no_nu_multpoles) then
-        z=(0.5_dl*dgrho/k + etak)/adotoa
-        dz= -adotoa*z - 0.5_dl*dgrho/k
-        clxr=-4*dz/k
-        qr=-4._dl/3*z
-        pir=0
-        pirdot=0
-    else
-        clxr=y(EV%r_ix)
-        qr  =y(EV%r_ix+1)
-        pir =y(EV%r_ix+2)
-        pirdot=yprime(EV%r_ix+2)
-    end if
-
-    if (EV%no_phot_multpoles) then
-        z=(0.5_dl*dgrho/k + etak)/adotoa
-        dz= -adotoa*z - 0.5_dl*dgrho/k
-        clxg=-4*dz/k -4/k*opac(j)*(vb+z)
-        qg=-4._dl/3*z
-        pig=0
-        pigdot=0
-        octg=0
-        octgprime=0
-        qgdot = -4*dz/3
-    else
-        if (EV%TightCoupling) then
-            pig = EV%pig
-            pigdot=EV%pigdot
-            if (second_order_tightcoupling) then
-                octg = (3._dl/7._dl)*pig*(EV%k_buf/opac(j))
-                ypol(2) = EV%pig/4 + pigdot*(1._dl/opac(j))*(-5._dl/8._dl)
-                ypol(3) = (3._dl/7._dl)*(EV%k_buf/opac(j))*ypol(2)
-            else
-                ypol(2) = EV%pig/4
-                octg=0
+    integer w_ix, lineoff,lineoffpol
+    real(dl) Delta_TCMB
+    integer j
+    real(dl) Tmat,Trad, Tspin, Delta_source, Delta_source2
+    real(dl) xe, chi, polter_line
+    
+    j = EV%OutputStep
+    if (line_reionization) sources(2)=0
+
+    if (tau <= tau_start_redshiftwindows) return
+
+    !There are line of sight contributions...
+    if (Do21cm) then
+        Delta_TCMB = clxg/4
+        Delta_source = clxb
+        Trad = CP%TCMB/a
+
+        xe = Recombination_xe(a)
+        Tmat = Recombination_Tm(a)
+
+        Delta_source2 = Get21cm_source2(a,Delta_source,Delta_TCMB,Delta_Tm,Delta_xe,Tmat,Trad,xe, &
+            k*(z+vb)/adotoa/3)
+    end if
+
+    do w_ix = 1, num_redshiftwindows
+        associate (W => Redshift_W(w_ix))
+
+            if (W%kind == window_lensing) then
+                sources(3+w_ix) =-2*phi*W%win_lens(j)
+            elseif (W%kind == window_counts) then
+                !assume zero velocity bias and relevant tracer is CDM perturbation
+                !neglect anisotropic stress in some places
+
+                !Main density source
+                if (counts_density) then
+                    counts_density_source= W%wing(j)*(clxc*W%bias + (W%comoving_density_ev(j) - 3*adotoa)*sigma/k)
+                    !Newtonian gauge count density; bias assumed to be on synchronous gauge CDM density
+                else
+                    counts_density_source= 0
+                endif
+
+
+                if (counts_redshift) then
+                    !Main redshift distortion from kV_N/H j'' integrated by parts twice (V_N = sigma in synch gauge)
+                    counts_redshift_source = ((4.D0*adotoa**2+gpres+grho/3.D0)/k*W%wing2(j)+ &
+                        (-4.D0*W%dwing2(j)*adotoa+W%ddwing2(j))/k)*sigma+(-etak/adotoa*k/3.D0-dgrho/ &
+                        adotoa/6.D0+(etak/adotoa*k/3.D0+dgrho/adotoa/6.D0+(dgq/2.D0-2.D0*etak*adotoa)/k) &
+                        /EV%Kf(1))*W%wing2(j)+2.D0*W%dwing2(j)*etak/k/EV%Kf(1)
+                else
+                    counts_redshift_source= 0
+                end if
+
+                ! 2v j'/(H\chi) geometric term
+                if (CP%tau0-tau > 0.1_dl .and. counts_radial) then
+                    chi =  CP%tau0-tau
+                    counts_radial_source= (1-2.5*W%dlog10Ndm)*((-4.D0*W%wing2(j)/chi*adotoa &
+                        -2.D0*(-W%dwing2(j)*chi-W%wing2(j))/chi**2)/ &
+                        k*sigma+2.D0*W%wing2(j)*etak/chi/k/EV%Kf(1))
+                else
+                    counts_radial_source = 0
+                end if
+
+                if (counts_timedelay) then
+                    !time delay; WinV is int g/chi
+                    counts_timedelay_source= 2*(1-2.5*W%dlog10Ndm)*W%WinV(j)*2*phi
+                else
+                    counts_timedelay_source = 0
+                end if
+
+                if (counts_ISW) then
+                    !WinF is int wingtau
+                    counts_ISW_source = W%WinF(j)*2*phidot
+                else
+                    counts_ISW_source = 0
+                end if
+
+                if (counts_potential) then
+                    !approx phi = psi
+                    counts_potential_source = ( phidot/adotoa + phi +(5*W%dlog10Ndm-2)*phi ) * W%wing(j) &
+                        + phi * W%wingtau(j)
+                else
+                    counts_potential_source = 0
+                end if
+
+                if (counts_velocity) then
+                    counts_velocity_source =  (-2.D0*W%wingtau(j)*adotoa+W%dwingtau(j))/k*sigma &
+                        +W%wingtau(j)*etak/k/EV%Kf(1) &
+                        - counts_radial_source  !don't double count terms; counts_radial is part of counts_velocity with 1/H/chi
+                else
+                    counts_velocity_source = 0
+                end if
+
+                sources(3+w_ix)=  counts_radial_source +  counts_density_source + counts_redshift_source &
+                    + counts_timedelay_source + counts_potential_source &
+                    + counts_ISW_source + counts_velocity_source
+
+                sources(3+w_ix)=sources(3+w_ix)/W%Fq
+
+                if (DoRedshiftLensing) &
+                    sources(3+W%mag_index+num_redshiftwindows) = phi*W%win_lens(j)*(2-5*W%dlog10Ndm)
+            elseif (W%kind == window_21cm) then
+                if (line_basic) then
+                    sources(3+w_ix)= exptau*(W%wing(j)*Delta_source + W%wing2(j)*Delta_source2 &
+                        - W%Wingtau(j)*(clxb - (Delta_source2+clxg/4)))
+                    !!    sources(3+w_ix)= exptau*W%wing(j)*phi
+                else
+                    sources(3+w_ix)= 0
+                end if
+
+                if (line_distortions ) then
+                    !With baryon velocity, dropping small terms
+                    s(1) =  (sigma/adotoa/3.D0-etak/adotoa**2/3.D0)*W%wing(j)*exptau*k
+                    s(2) =  -1.D0/adotoa**2*exptau*W%wing(j)*dgrho/6.D0+((((4.D0*sigma+ &
+                        vb)*adotoa+(-grho*sigma/2.D0-vb*grho/3.D0)/adotoa+(sigma*grho**2/18.D0+ &
+                        vb*grho**2/18.D0)/adotoa**3)*W%wing(j)-4.D0*W%dwing(j)*sigma+(W%ddwing(j)*sigma+ &
+                        W%ddwing(j)*vb)/adotoa+(W%dwing(j)*sigma*grho/3.D0+W%dwing(j)*vb*grho/3.D0)/ &
+                        adotoa**2-2.D0*W%dwing(j)*vb+((-2.D0*etak+etak*grho/adotoa**2/3.D0)*W%wing(j) &
+                        + 2.D0*W%dwing(j)*etak/adotoa)/EV%Kf(1))*exptau+&
+                        (-4.D0*visibility*sigma- 2.D0*visibility*vb+(dvisibility*sigma+dvisibility*vb)/adotoa+(visibility*grho*sigma/3.D0+ &
+                        visibility*vb*grho/3.D0)/adotoa**2)*W%wing(j)+2.D0*visibility*etak/adotoa*W%wing(j)/ &
+                        EV%Kf(1)+(2.D0*visibility*W%dwing(j)*sigma+2.D0*visibility*W%dwing(j)*vb)/adotoa)/k
+                    t(0) =  s(1)+s(2)
+
+                    sources(3+w_ix)= sources(3+w_ix) + t(0)
+                end if
+
+
+                if (line_extra) then
+                    !All sources except below
+                    if (line_basic .and. line_distortions) then
+                        sources(3+w_ix) =  (-2.D0/3.D0*sigma+2.D0/3.D0*etak/adotoa)*W%winV(j)*exptau*k+ &
+                            (W%wing2(j)*Delta_source2+W%wing(j)*Delta_source+1.D0/adotoa*W%winV(j)*dgrho/3.D0)* &
+                            exptau+((-W%dwing(j)*vb+(-(3.D0*gpres+grho)*sigma/3.D0 &
+                            - 4.D0*adotoa**2*sigma)*W%winV(j)+4.D0*adotoa*W%dwinV(j)*sigma+(-sigma- &
+                            vb)*W%ddWinV(j)-vbdot*W%wing(j)-W%dwinV(j)*vbdot+(-2.D0*W%dwinV(j)*etak &
+                            + 2.D0*etak*adotoa*W%winV(j))/EV%Kf(1))*exptau-2.D0*visibility*sigma*W%dwinV(j)+ &
+                            (4.D0*visibility*sigma*adotoa-dvisibility*sigma)*W%winV(j)-2.D0*visibility*W%winV(j)*etak/ &
+                            EV%Kf(1)-visibility*W%dwinV(j)*vb-visibility*W%wing(j)*vb)/k+((2.D0*W%dwinV(j)*dgpi+ &
+                            diff_rhopi*W%winV(j))*exptau+2.D0*visibility*W%winV(j)*dgpi)/k**2
+                    else
+                        s(1) =  ((-2.D0/3.D0*sigma+2.D0/3.D0*etak/adotoa)*W%winV(j)+(-sigma/adotoa/3.D0+ &
+                            etak/adotoa**2/3.D0)*W%wing(j))*exptau*k+(1.D0/adotoa*W%winV(j)*dgrho/3.D0 &
+                            + 1.D0/adotoa**2*W%wing(j)*dgrho/6.D0)*exptau
+                        s(2) =  s(1)
+                        s(6) =  ((-vb-sigma)*W%ddWinV(j)+(-4.D0*adotoa**2*sigma-&
+                            (18.D0*gpres+ 6.D0*grho)*sigma/18.D0)*W%winV(j)+((-4.D0*sigma-vb)*adotoa-vbdot+&
+                            (grho*sigma/ 2.D0+vb*grho/3.D0)/adotoa+(-grho**2*sigma/18.D0-vb*grho**2/18.D0)/ &
+                            adotoa**3)*W%wing(j)+W%dwing(j)*vb+(-W%ddwing(j)*sigma-W%ddwing(j)*vb)/adotoa &
+                            + 4.D0*W%dwinV(j)*sigma*adotoa+4.D0*W%dwing(j)*sigma+(-W%dwing(j)*grho*sigma/3.D0- &
+                            W%dwing(j)*vb*grho/3.D0)/adotoa**2-W%dwinV(j)*vbdot+((2.D0*etak-etak*grho/ &
+                            adotoa**2/3.D0)*W%wing(j)-2.D0*W%dwing(j)*etak/adotoa-2.D0*W%dwinV(j)*etak &
+                            + 2.D0*etak*adotoa*W%winV(j))/EV%Kf(1))*exptau-visibility*W%dwinV(j)*vb+ &
+                            (4.D0*visibility*sigma*adotoa-dvisibility*sigma)*W%winV(j)
+                        s(5) =  s(6)+(-2.D0*visibility*etak/adotoa*W%wing(j)-2.D0*visibility*W%winV(j)*etak)/ &
+                            EV%Kf(1)+(4.D0*visibility*sigma+(-visibility*grho*sigma/3.D0-visibility*vb*grho/3.D0)/ &
+                            adotoa**2+visibility*vb+(-dvisibility*sigma-dvisibility*vb)/adotoa)*W%wing(j)+ &
+                            (-2.D0*visibility*W%dwing(j)*sigma-2.D0*visibility*W%dwing(j)*vb)/adotoa &
+                            - 2.D0*visibility*W%dwinV(j)*sigma
+                        s(6) =  1.D0/k
+                        s(4) =  s(5)*s(6)
+                        s(5) =  ((diff_rhopi*W%winV(j)+2.D0*W%dwinV(j)*dgpi)*exptau &
+                            + 2.D0*visibility*dgpi*W%winV(j))/k**2
+                        s(3) =  s(4)+s(5)
+                        t(0) =  s(2)+s(3)
+
+                        sources(3+w_ix) =   sources(3+w_ix) + t(0)
+                    end if
+                end if
+
+
+
+                if (line_reionization) then
+                    if (num_redshiftwindows>1) stop 'reionization only for one window at the mo'
+                    lineoff=EV%reion_line_ix
+                    lineoffpol = lineoff+EV%lmaxline-1
+
+                    if (tau  < CP%tau0) then
+                        polter_line = 0.1_dl*y(lineoff+2)+9._dl/15._dl*y(lineoffpol+2)
+                        sources(2)=visibility*polter_line*(15._dl/2._dl)/(f_K(CP%tau0-tau)*k)**2
+                    else
+                        sources(2)=0
+                    end if
+
+                    if (.not. use_mK) sources(2)= sources(2) /W%Fq
+
+                    s(1) =  visibility*y(lineoff+2)/4.D0+visibility*y(lineoff)
+                    s(2) =  s(1)
+                    s(4) =  (-1.D0/EV%Kf(1)*visibility*W%winV(j)*etak/10.D0-visibility*sigma*W%dwinV(j)/10.D0 &
+                        - 9.D0/20.D0*visibility*yprime(lineoff+2)-27.D0/100.D0*visibility*opacity*y(lineoff+1) &
+                        - 9.D0/10.D0*dvisibility*y(lineoff+3)-3.D0/20.D0*visibility*opacity*EV%Kf(2)*y(lineoffpol+3)+ &
+                        visibility*W%dwinV(j)*vb+81.D0/200.D0*visibility*opacity*y(lineoff+3) &
+                        +3.D0/5.D0*dvisibility*y(lineoff+1)+3.D0/10.D0*visibility*yprime(lineoff+1)+ &
+                        (visibility*adotoa*sigma/5.D0+(36.D0*visibility*opacity-80.D0*dvisibility)*sigma/400.D0+ &
+                        dvisibility*vb+visibility*vbdot)*W%winV(j))/k
+                    s(5) =  (visibility*W%winV(j)*dgpi/10.D0+9.D0/20.D0*visibility*dopacity*y(lineoffpol+2) &
+                        + 261.D0/400.D0*visibility*opacity**2.D0*y(lineoff+2)&
+                        -117.D0/200.D0*visibility*opacity**2.D0*y(lineoffpol+2)+3.D0/4.D0*ddvisibility*y(lineoff+2) &
+                        - 27.D0/20.D0*dvisibility*opacity*y(lineoff+2)+9.D0/10.D0*dvisibility*opacity*y(lineoffpol+2)&
+                        -27.D0/40.D0*visibility*dopacity*y(lineoff+2))/k**2
+                    s(3) =  s(4)+s(5)
+                    t(0) =  s(2)+s(3)
+
+                    sources(3+w_ix)= sources(3+w_ix) + t(0)
+                end if
+
+                if (line_phot_quadrupole) then
+                    s(1) =  (EV%kf(1)*W%wing2(j)*pig/2.D0+(-clxg/4.D0-5.D0/8.D0*pig)*W%wing2(j))*exptau
+                    s(3) =  ((-1.D0/EV%kf(1)*W%wing2(j)*etak+(-sigma+9.D0/8.D0*EV%kf(2)*y(9) &
+                        -3.D0/4.D0*qg)*W%dwing2(j)+(-opacity*vb+2.D0*adotoa*sigma+9.D0/8.D0*EV%kf(2)*yprime(9) &
+                        + 3.D0/8.D0*opacity*EV%kf(2)*E(3)+3.D0/4.D0*opacity*qg)*W%wing2(j))*exptau+ &
+                        (-3.D0/4.D0*visibility*qg-visibility*sigma+9.D0/8.D0*visibility*EV%kf(2)*y(9))*W%wing2(j))/k
+                    s(4) =  (((27.D0/16.D0*opacity*pig-15.D0/8.D0*pigdot &
+                        -9.D0/8.D0*opacity*E(2))*W%dwing2(j)+(27.D0/16.D0*dopacity*pig &
+                        +9.D0/8.D0*opacity**2.D0*E(2)-9.D0/8.D0*opacity**2.D0*polter &
+                        +27.D0/16.D0*opacity*pigdot+dgpi-9.D0/8.D0*dopacity*E(2))*W%wing2(j)&
+                        -15.D0/8.D0*W%ddwing2(j)*pig)*exptau-15.D0/4.D0*visibility*W%dwing2(j)*pig+(- &
+                        (-27.D0*visibility*opacity+30.D0*dvisibility)*pig/16.D0-9.D0/8.D0*visibility*opacity*E(2) &
+                        - 15.D0/8.D0*visibility*pigdot)*W%wing2(j))/k**2
+                    s(2) =  s(3)+s(4)
+                    t(0) =  s(1)+s(2)
+
+                    sources(3+w_ix)= sources(3+w_ix)+ t(0)
+                end if
+
+
+                if (line_phot_dipole) then
+                    sources(3+w_ix)=sources(3+w_ix) + (EV%kf(1)*W%wing2(j)*pig/2.D0-W%wing2(j)*clxg/4.D0)*exptau &
+                        +(((vbdot- opacity*vb+3.D0/4.D0*opacity*qg)*&
+                        W%wing2(j)+(vb-3.D0/4.D0*qg)*W%dwing2(j))*exptau+&
+                        (visibility*vb-3.D0/4.D0*visibility*qg)*W%wing2(j))/k
+                end if
+
+                if (.not. use_mK) sources(3+w_ix)= sources(3+w_ix) /W%Fq
             end if
-            octgprime=0
-        else
-            pig =y(EV%g_ix+2)
-            pigdot=yprime(EV%g_ix+2)
-            octg=y(EV%g_ix+3)
-            octgprime=yprime(EV%g_ix+3)
-        end if
-        clxg=y(EV%g_ix)
-        qg  =y(EV%g_ix+1)
-        qgdot =yprime(EV%g_ix+1)
-    end if
-
-    dgrho = dgrho + grhog_t*clxg+grhor_t*clxr
-    dgq   = dgq   + grhog_t*qg+grhor_t*qr
-    dgpi  = dgpi  + grhor_t*pir + grhog_t*pig
-
-
-    !  Get sigma (shear) and z from the constraints
-    !  have to get z from eta for numerical stability
-    z=(0.5_dl*dgrho/k + etak)/adotoa
-    sigma=(z+1.5_dl*dgq/k2)/EV%Kf(1)
-
-    polter = 0.1_dl*pig+9._dl/15._dl*ypol(2)
-
-    if (CP%flat) then
-        x=k*(CP%tau0-tau)
-        divfac=x*x
-    else
-        x=(CP%tau0-tau)/CP%r
-        divfac=(CP%r*rofChi(x))**2*k2
-    end if
-
-
-    if (EV%TightCoupling) then
-        if (second_order_tightcoupling) then
-            pigdot = EV%pigdot
-            ypolprime(2)= (pigdot/4._dl)*(1+(5._dl/2._dl)*(dopac(j)/opac(j)**2))
-        else
-            pigdot = -dopac(j)/opac(j)*pig + 32._dl/45*k/opac(j)*(-2*adotoa*sigma  &
-                +etak/EV%Kf(1)-  dgpi/k +vbdot )
-            ypolprime(2)= pigdot/4
-        end if
-    end if
-
-    pidot_sum =  pidot_sum + grhog_t*pigdot + grhor_t*pirdot
-    diff_rhopi = pidot_sum - (4 * dgpi + dgpi_diff) * adotoa + &
-        CP%DarkEnergy%diff_rhopi_Add_Term(grho, gpres, w_dark_energy_t, grhok, adotoa, &
-        EV%kf(1), k, grhov_t, z, k2, yprime, y, EV%w_ix)
-
-    !Maple's fortran output - see scal_eqs.map
-    !2phi' term (\phi' + \psi' in Newtonian gauge)
-    ISW = (4.D0/3.D0*k*EV%Kf(1)*sigma+(-2.D0/3.D0*sigma-2.D0/3.D0*etak/adotoa)*k &
-        -diff_rhopi/k**2-1.D0/adotoa*dgrho/3.D0+(3.D0*gpres+5.D0*grho)*sigma/k/3.D0 &
-        -2.D0/k*adotoa/EV%Kf(1)*etak)*expmmu(j)
-
-    !e.g. to get only late-time ISW
-    !  if (1/a-1 > 30) ISW=0
-
-    !The rest, note y(9)->octg, yprime(9)->octgprime (octopoles)
-    sources(1)= ISW +  ((-9.D0/160.D0*pig-27.D0/80.D0*ypol(2))/k**2*opac(j)+ &
-        (11.D0/10.D0*sigma- 3.D0/8.D0*EV%Kf(2)*ypol(3)+vb-9.D0/80.D0*EV%Kf(2)*octg+3.D0/40.D0*qg)/k- &
-        (-180.D0*ypolprime(2)-30.D0*pigdot)/k**2/160.D0)*dvis(j) + &
-        (-(9.D0*pigdot+ 54.D0*ypolprime(2))/k**2*opac(j)/160.D0+pig/16.D0+clxg/4.D0+3.D0/8.D0*ypol(2) + &
-        (-21.D0/5.D0*adotoa*sigma-3.D0/8.D0*EV%Kf(2)*ypolprime(3) + &
-        vbdot+3.D0/40.D0*qgdot- 9.D0/80.D0*EV%Kf(2)*octgprime)/k + &
-        (-9.D0/160.D0*dopac(j)*pig-21.D0/10.D0*dgpi-27.D0/80.D0*dopac(j)*ypol(2))/k**2)*vis(j) + &
-        (3.D0/16.D0*ddvis(j)*pig+9.D0/8.D0*ddvis(j)*ypol(2))/k**2+21.D0/10.D0/k/EV%Kf(1)*vis(j)*etak
-
-    ! Doppler term
-    !   sources(1)=  (sigma+vb)/k*dvis(j)+((-2.D0*adotoa*sigma+vbdot)/k-1.D0/k**2*dgpi)*vis(j) &
-    !         +1.D0/k/EV%Kf(1)*vis(j)*etak
-
-    !Equivalent full result
-    !    t4 = 1.D0/adotoa
-    !    t92 = k**2
-    !    sources(1) = (4.D0/3.D0*EV%Kf(1)*expmmu(j)*sigma+2.D0/3.D0*(-sigma-t4*etak)*expmmu(j))*k+ &
-    !        (3.D0/8.D0*ypol(2)+pig/16.D0+clxg/4.D0)*vis(j)
-    !    sources(1) = sources(1)-t4*expmmu(j)*dgrho/3.D0+((11.D0/10.D0*sigma- &
-    !         3.D0/8.D0*EV%Kf(2)*ypol(3)+vb+ 3.D0/40.D0*qg-9.D0/80.D0*EV%Kf(2)*y(9))*dvis(j)+(5.D0/3.D0*grho+ &
-    !        gpres)*sigma*expmmu(j)+(-2.D0*adotoa*etak*expmmu(j)+21.D0/10.D0*etak*vis(j))/ &
-    !        EV%Kf(1)+(vbdot-3.D0/8.D0*EV%Kf(2)*ypolprime(3)+3.D0/40.D0*qgdot-21.D0/ &
-    !        5.D0*sigma*adotoa-9.D0/80.D0*EV%Kf(2)*yprime(9))*vis(j))/k+(((-9.D0/160.D0*pigdot- &
-    !        27.D0/80.D0*ypolprime(2))*opac(j)-21.D0/10.D0*dgpi -27.D0/80.D0*dopac(j)*ypol(2) &
-    !        -9.D0/160.D0*dopac(j)*pig)*vis(j) - diff_rhopi*expmmu(j)+((-27.D0/80.D0*ypol(2)-9.D0/ &
-    !        160.D0*pig)*opac(j)+3.D0/16.D0*pigdot+9.D0/8.D0*ypolprime(2))*dvis(j)+9.D0/ &
-    !        8.D0*ddvis(j)*ypol(2)+3.D0/16.D0*ddvis(j)*pig)/t92
-
-
-    if (x > 0._dl) then
-        !E polarization source
-        sources(2)=vis(j)*polter*(15._dl/8._dl)/divfac
-        !factor of four because no 1/16 later
-    else
-        sources(2)=0
-    end if
-
-    if (CTransScal%NumSources > 2) then
-        !Get lensing sources
-        phi = -(dgrho +3*dgq*adotoa/k)/(k2*EV%Kf(1)*2) - dgpi/k2/2
-        !Can modify this here if you want to get power spectra for other tracer
-        !CMB lensing sources
-        if (tau > tau_maxvis .and. CP%tau0-tau > 0.1_dl) then
-            !phi_lens = Phi - 1/2 kappa (a/k)^2 sum_i rho_i pi_i
-            sources(3) = -2* phi *f_K(tau-tau_maxvis)/ &
-                (f_K(CP%tau0-tau_maxvis)*f_K(CP%tau0-tau))
-            !We include the lensing factor of two here
-
-            !!!!!
-            !!      if (lens21cm) then
-            !        w_ix=1
-            !      if (tau>Redshift_W(w_ix)%tau) then
-            !          sources(3) = -2*phi*f_K(tau-Redshift_W(w_ix)%tau)/(f_K(CP%tau0-Redshift_W(w_ix)%tau)*f_K(CP%tau0-tau))
-            !         else
-            !          sources(3) = 0
-            !        end if
-            !       else
-            !         sources(3) = 0
-            !     end if
-        else
-            sources(3) = 0
-        end if
-
-        if (line_reionization) sources(2)=0
-
-        if (tau>tau_start_redshiftwindows .or. plot_evolve) then
-            !There are line of sight contributions...
-
-            if (Do21cm) then
-                Delta_TCMB = clxg/4
-                Delta_source = clxb
-                Trad = CP%TCMB/a
-
-                xe = Recombination_xe(a)
-                Tmat = Recombination_Tm(a)
-
-                if (EV%Evolve_TM) then
-                    Delta_tm = y(EV%Tg_ix)
-                else
-                    Delta_tm = Delta_TCMB + (1-Tmat/Trad)*4*Delta_TCMB
-                end if
-                if (Evolve_delta_xe .and. .not. EV%Saha) then
-                    Delta_xe = y(EV%xe_ix)
-                else
-                    Delta_xe = 0
-                end if
-                Delta_source2 = Get21cm_source2(a,Delta_source,Delta_TCMB,Delta_Tm,Delta_xe,Tmat,Trad,xe, &
-                    k*(z+vb)/adotoa/3)
-            end if
-
-
-            if (plot_evolve) then
-                Tspin = Recombination_Ts(a)
-
-                call thermo(tau,cs2,opacity)
-
-                delta_p = barssc0*(1._dl-0.75d0*CP%yhe+(1._dl-CP%yhe)*xe)*Tmat*(clxb + delta_tm)
-                xe=Recombination_xe(a)
-                stop 'write code in equations.f90::output'
-                !       write(*,'(5e15.5)') 1/a-1, clxb + Trad/(Tspin-Trad)*delta_source2, delta_source2,  Trad/(Tspin-Trad), clxb
-
-                write(*,'(9e15.5)') 1/a-1, y(EV%xe_ix), clxb, Recombination_xe(a), clxg, tau, delta_TM, delta_p, clxc
-                return
-            end if
-
-
-            do w_ix = 1, num_redshiftwindows
-                associate (W => Redshift_W(w_ix))
-
-                    if (W%kind == window_lensing) then
-                        sources(3+w_ix) =-2*phi*W%win_lens(j)
-                    elseif (W%kind == window_counts) then
-                        !assume zero velocity bias and relevant tracer is CDM perturbation
-                        !neglect anisotropic stress in some places
-
-                        !phidot neglecting anisotropic stress so phi=psi
-                        phidot = ((4.D0/3.D0*k*EV%Kf(1)*sigma+(-2.D0/3.D0*sigma-2.D0/3.D0*etak/adotoa)*k &
-                            -diff_rhopi/k**2-1.D0/adotoa*dgrho/3.D0+(3.D0*gpres+5.D0*grho)*sigma/k/3.D0 &
-                            -2.D0/k*adotoa/EV%Kf(1)*etak)) / 2
-
-                        !Main density source
-                        if (counts_density) then
-                            counts_density_source= W%wing(j)*(clxc*W%bias + (W%comoving_density_ev(j) - 3*adotoa)*sigma/k)
-                            !Newtonian gauge count density; bias assumed to be on synchronous gauge CDM density
-                        else
-                            counts_density_source= 0
-                        endif
-
-
-                        if (counts_redshift) then
-                            !Main redshift distortion from kV_N/H j'' integrated by parts twice (V_N = sigma in synch gauge)
-                            counts_redshift_source = ((4.D0*adotoa**2+gpres+grho/3.D0)/k*W%wing2(j)+ &
-                                (-4.D0*W%dwing2(j)*adotoa+W%ddwing2(j))/k)*sigma+(-etak/adotoa*k/3.D0-dgrho/ &
-                                adotoa/6.D0+(etak/adotoa*k/3.D0+dgrho/adotoa/6.D0+(dgq/2.D0-2.D0*etak*adotoa)/k) &
-                                /EV%Kf(1))*W%wing2(j)+2.D0*W%dwing2(j)*etak/k/EV%Kf(1)
-                            if (k>0.8e-2) then
-                                !    write(*,'(8E15.5)') 1/a-1, k*sigma/adotoa, W%wing(j)*clxc, source_redshift, ISW, W%wing(j),W%wing2(j),W%wingtau(j)
-                                !    if (1/a-1 < 0.01) stop
-                            end if
-                        else
-                            counts_redshift_source= 0
-                        end if
-
-                        ! 2v j'/(H\chi) geometric term
-                        if (CP%tau0-tau > 0.1_dl .and. counts_radial) then
-                            chi =  CP%tau0-tau
-                            counts_radial_source= (1-2.5*W%dlog10Ndm)*((-4.D0*W%wing2(j)/chi*adotoa &
-                                -2.D0*(-W%dwing2(j)*chi-W%wing2(j))/chi**2)/ &
-                                k*sigma+2.D0*W%wing2(j)*etak/chi/k/EV%Kf(1))
-                        else
-                            counts_radial_source = 0
-                        end if
-
-                        !        if (counts_evolve) then
-                        !       !Just source evolution term if window is actual source distribution
-                        !         counts_evolve_source =(2.D0*W%dwing2(j)*adotoa-W%ddwing2(j))/k*sigma-W%dwing2(j)*etak/k/EV%Kf(1)
-                        !        else
-                        !          counts_evolve_source = 0
-                        !        end if
-
-                        if (counts_timedelay) then
-                            !time delay; WinV is int g/chi
-                            counts_timedelay_source= 2*(1-2.5*W%dlog10Ndm)*W%WinV(j)*2*phi
-                        else
-                            counts_timedelay_source = 0
-                        end if
-
-                        if (counts_ISW) then
-                            !WinF is int wingtau
-                            counts_ISW_source = W%WinF(j)*2*phidot
-                        else
-                            counts_ISW_source = 0
-                        end if
-
-                        if (counts_potential) then
-                            !approx phi = psi
-                            counts_potential_source = ( phidot/adotoa + phi +(5*W%dlog10Ndm-2)*phi ) * W%wing(j) &
-                                + phi * W%wingtau(j)
-                        else
-                            counts_potential_source = 0
-                        end if
-
-                        if (counts_velocity) then
-                            counts_velocity_source =  (-2.D0*W%wingtau(j)*adotoa+W%dwingtau(j))/k*sigma &
-                                +W%wingtau(j)*etak/k/EV%Kf(1) &
-                                - counts_radial_source  !don't double count terms; counts_radial is part of counts_velocity with 1/H/chi
-                        else
-                            counts_velocity_source = 0
-                        end if
-
-                        sources(3+w_ix)=  counts_radial_source +  counts_density_source + counts_redshift_source &
-                            + counts_timedelay_source + counts_potential_source &
-                            + counts_ISW_source + counts_velocity_source
-
-                        sources(3+w_ix)=sources(3+w_ix)/W%Fq
-
-                        if (DoRedshiftLensing) &
-                            sources(3+W%mag_index+num_redshiftwindows) = phi*W%win_lens(j)*(2-5*W%dlog10Ndm)
-                    elseif (W%kind == window_21cm) then
-                        if (line_basic) then
-                            sources(3+w_ix)= expmmu(j)*(W%wing(j)*Delta_source + W%wing2(j)*Delta_source2 &
-                                - W%Wingtau(j)*(clxb - (Delta_source2+clxg/4)))
-                            !!    sources(3+w_ix)= expmmu(j)*W%wing(j)*phi
-                        else
-                            sources(3+w_ix)= 0
-                        end if
-
-                        if (line_distortions ) then
-                            !With baryon velocity, dropping small terms
-                            s(1) =  (sigma/adotoa/3.D0-etak/adotoa**2/3.D0)*W%wing(j)*expmmu(j)*k
-                            s(2) =  -1.D0/adotoa**2*expmmu(j)*W%wing(j)*dgrho/6.D0+((((4.D0*sigma+ &
-                                vb)*adotoa+(-grho*sigma/2.D0-vb*grho/3.D0)/adotoa+(sigma*grho**2/18.D0+ &
-                                vb*grho**2/18.D0)/adotoa**3)*W%wing(j)-4.D0*W%dwing(j)*sigma+(W%ddwing(j)*sigma+ &
-                                W%ddwing(j)*vb)/adotoa+(W%dwing(j)*sigma*grho/3.D0+W%dwing(j)*vb*grho/3.D0)/ &
-                                adotoa**2-2.D0*W%dwing(j)*vb+((-2.D0*etak+etak*grho/adotoa**2/3.D0)*W%wing(j) &
-                                + 2.D0*W%dwing(j)*etak/adotoa)/EV%Kf(1))*expmmu(j)+&
-                                (-4.D0*vis(j)*sigma- 2.D0*vis(j)*vb+(dvis(j)*sigma+dvis(j)*vb)/adotoa+(vis(j)*grho*sigma/3.D0+ &
-                                vis(j)*vb*grho/3.D0)/adotoa**2)*W%wing(j)+2.D0*vis(j)*etak/adotoa*W%wing(j)/ &
-                                EV%Kf(1)+(2.D0*vis(j)*W%dwing(j)*sigma+2.D0*vis(j)*W%dwing(j)*vb)/adotoa)/k
-                            t(0) =  s(1)+s(2)
-
-                            sources(3+w_ix)= sources(3+w_ix) + t(0)
-                        end if
-
-
-                        if (line_extra) then
-                            !All sources except below
-                            if (line_basic .and. line_distortions) then
-                                sources(3+w_ix) =  (-2.D0/3.D0*sigma+2.D0/3.D0*etak/adotoa)*W%winV(j)*expmmu(j)*k+ &
-                                    (W%wing2(j)*Delta_source2+W%wing(j)*Delta_source+1.D0/adotoa*W%winV(j)*dgrho/3.D0)* &
-                                    expmmu(j)+((-W%dwing(j)*vb+(-(3.D0*gpres+grho)*sigma/3.D0 &
-                                    - 4.D0*adotoa**2*sigma)*W%winV(j)+4.D0*adotoa*W%dwinV(j)*sigma+(-sigma- &
-                                    vb)*W%ddWinV(j)-vbdot*W%wing(j)-W%dwinV(j)*vbdot+(-2.D0*W%dwinV(j)*etak &
-                                    + 2.D0*etak*adotoa*W%winV(j))/EV%Kf(1))*expmmu(j)-2.D0*vis(j)*sigma*W%dwinV(j)+ &
-                                    (4.D0*vis(j)*sigma*adotoa-dvis(j)*sigma)*W%winV(j)-2.D0*vis(j)*W%winV(j)*etak/ &
-                                    EV%Kf(1)-vis(j)*W%dwinV(j)*vb-vis(j)*W%wing(j)*vb)/k+((2.D0*W%dwinV(j)*dgpi+ &
-                                    diff_rhopi*W%winV(j))*expmmu(j)+2.D0*vis(j)*W%winV(j)*dgpi)/k**2
-                            else
-                                s(1) =  ((-2.D0/3.D0*sigma+2.D0/3.D0*etak/adotoa)*W%winV(j)+(-sigma/adotoa/3.D0+ &
-                                    etak/adotoa**2/3.D0)*W%wing(j))*expmmu(j)*k+(1.D0/adotoa*W%winV(j)*dgrho/3.D0 &
-                                    + 1.D0/adotoa**2*W%wing(j)*dgrho/6.D0)*expmmu(j)
-                                s(2) =  s(1)
-                                s(6) =  ((-vb-sigma)*W%ddWinV(j)+(-4.D0*adotoa**2*sigma-&
-                                    (18.D0*gpres+ 6.D0*grho)*sigma/18.D0)*W%winV(j)+((-4.D0*sigma-vb)*adotoa-vbdot+&
-                                    (grho*sigma/ 2.D0+vb*grho/3.D0)/adotoa+(-grho**2*sigma/18.D0-vb*grho**2/18.D0)/ &
-                                    adotoa**3)*W%wing(j)+W%dwing(j)*vb+(-W%ddwing(j)*sigma-W%ddwing(j)*vb)/adotoa &
-                                    + 4.D0*W%dwinV(j)*sigma*adotoa+4.D0*W%dwing(j)*sigma+(-W%dwing(j)*grho*sigma/3.D0- &
-                                    W%dwing(j)*vb*grho/3.D0)/adotoa**2-W%dwinV(j)*vbdot+((2.D0*etak-etak*grho/ &
-                                    adotoa**2/3.D0)*W%wing(j)-2.D0*W%dwing(j)*etak/adotoa-2.D0*W%dwinV(j)*etak &
-                                    + 2.D0*etak*adotoa*W%winV(j))/EV%Kf(1))*expmmu(j)-vis(j)*W%dwinV(j)*vb+ &
-                                    (4.D0*vis(j)*sigma*adotoa-dvis(j)*sigma)*W%winV(j)
-                                s(5) =  s(6)+(-2.D0*vis(j)*etak/adotoa*W%wing(j)-2.D0*vis(j)*W%winV(j)*etak)/ &
-                                    EV%Kf(1)+(4.D0*vis(j)*sigma+(-vis(j)*grho*sigma/3.D0-vis(j)*vb*grho/3.D0)/ &
-                                    adotoa**2+vis(j)*vb+(-dvis(j)*sigma-dvis(j)*vb)/adotoa)*W%wing(j)+ &
-                                    (-2.D0*vis(j)*W%dwing(j)*sigma-2.D0*vis(j)*W%dwing(j)*vb)/adotoa &
-                                    - 2.D0*vis(j)*W%dwinV(j)*sigma
-                                s(6) =  1.D0/k
-                                s(4) =  s(5)*s(6)
-                                s(5) =  ((diff_rhopi*W%winV(j)+2.D0*W%dwinV(j)*dgpi)*expmmu(j) &
-                                    + 2.D0*vis(j)*dgpi*W%winV(j))/k**2
-                                s(3) =  s(4)+s(5)
-                                t(0) =  s(2)+s(3)
-
-                                sources(3+w_ix) =   sources(3+w_ix) + t(0)
-                            end if
-                        end if
-
-
-
-                        if (line_reionization) then
-                            if (num_redshiftwindows>1) stop 'reionization only for one window at the mo'
-                            lineoff=EV%reion_line_ix
-                            lineoffpol = lineoff+EV%lmaxline-1
-                            polter_line = 0.1_dl*y(lineoff+2)+9._dl/15._dl*y(lineoffpol+2)
-
-                            if (x > 0._dl) then
-                                sources(2)=vis(j)*polter_line*(15._dl/2._dl)/divfac
-                            else
-                                sources(2)=0
-                            end if
-
-                            if (.not. use_mK) sources(2)= sources(2) /W%Fq
-
-                            s(1) =  vis(j)*y(lineoff+2)/4.D0+vis(j)*y(lineoff)
-                            s(2) =  s(1)
-                            s(4) =  (-1.D0/EV%Kf(1)*vis(j)*W%winV(j)*etak/10.D0-vis(j)*sigma*W%dwinV(j)/10.D0 &
-                                - 9.D0/20.D0*vis(j)*yprime(lineoff+2)-27.D0/100.D0*vis(j)*opac(j)*y(lineoff+1) &
-                                - 9.D0/10.D0*dvis(j)*y(lineoff+3)-3.D0/20.D0*vis(j)*opac(j)*EV%Kf(2)*y(lineoffpol+3)+ &
-                                vis(j)*W%dwinV(j)*vb+81.D0/200.D0*vis(j)*opac(j)*y(lineoff+3) &
-                                +3.D0/5.D0*dvis(j)*y(lineoff+1)+3.D0/10.D0*vis(j)*yprime(lineoff+1)+ &
-                                (vis(j)*adotoa*sigma/5.D0+(36.D0*vis(j)*opac(j)-80.D0*dvis(j))*sigma/400.D0+ &
-                                dvis(j)*vb+vis(j)*vbdot)*W%winV(j))/k
-                            s(5) =  (vis(j)*W%winV(j)*dgpi/10.D0+9.D0/20.D0*vis(j)*dopac(j)*y(lineoffpol+2) &
-                                + 261.D0/400.D0*vis(j)*opac(j)**2.D0*y(lineoff+2)&
-                                -117.D0/200.D0*vis(j)*opac(j)**2.D0*y(lineoffpol+2)+3.D0/4.D0*ddvis(j)*y(lineoff+2) &
-                                - 27.D0/20.D0*dvis(j)*opac(j)*y(lineoff+2)+9.D0/10.D0*dvis(j)*opac(j)*y(lineoffpol+2)&
-                                -27.D0/40.D0*vis(j)*dopac(j)*y(lineoff+2))/k**2
-                            s(3) =  s(4)+s(5)
-                            t(0) =  s(2)+s(3)
-
-                            sources(3+w_ix)= sources(3+w_ix) + t(0)
-                        end if
-
-                        if (line_phot_quadrupole) then
-                            s(1) =  (EV%kf(1)*W%wing2(j)*pig/2.D0+(-clxg/4.D0-5.D0/8.D0*pig)*W%wing2(j))*expmmu(j)
-                            s(3) =  ((-1.D0/EV%kf(1)*W%wing2(j)*etak+(-sigma+9.D0/8.D0*EV%kf(2)*y(9) &
-                                -3.D0/4.D0*qg)*W%dwing2(j)+(-opac(j)*vb+2.D0*adotoa*sigma+9.D0/8.D0*EV%kf(2)*yprime(9) &
-                                + 3.D0/8.D0*opac(j)*EV%kf(2)*ypol(3)+3.D0/4.D0*opac(j)*qg)*W%wing2(j))*expmmu(j)+ &
-                                (-3.D0/4.D0*vis(j)*qg-vis(j)*sigma+9.D0/8.D0*vis(j)*EV%kf(2)*y(9))*W%wing2(j))/k
-                            s(4) =  (((27.D0/16.D0*opac(j)*pig-15.D0/8.D0*pigdot &
-                                -9.D0/8.D0*opac(j)*ypol(2))*W%dwing2(j)+(27.D0/16.D0*dopac(j)*pig &
-                                +9.D0/8.D0*opac(j)**2.D0*ypol(2)-9.D0/8.D0*opac(j)**2.D0*polter &
-                                +27.D0/16.D0*opac(j)*pigdot+dgpi-9.D0/8.D0*dopac(j)*ypol(2))*W%wing2(j)&
-                                -15.D0/8.D0*W%ddwing2(j)*pig)*expmmu(j)-15.D0/4.D0*vis(j)*W%dwing2(j)*pig+(- &
-                                (-27.D0*vis(j)*opac(j)+30.D0*dvis(j))*pig/16.D0-9.D0/8.D0*vis(j)*opac(j)*ypol(2) &
-                                - 15.D0/8.D0*vis(j)*pigdot)*W%wing2(j))/k**2
-                            s(2) =  s(3)+s(4)
-                            t(0) =  s(1)+s(2)
-
-                            sources(3+w_ix)= sources(3+w_ix)+ t(0)
-                        end if
-
-
-                        if (line_phot_dipole) then
-                            sources(3+w_ix)=sources(3+w_ix) + (EV%kf(1)*W%wing2(j)*pig/2.D0-W%wing2(j)*clxg/4.D0)*expmmu(j) &
-                                +(((vbdot- opac(j)*vb+3.D0/4.D0*opac(j)*qg)*&
-                                W%wing2(j)+(vb-3.D0/4.D0*qg)*W%dwing2(j))*expmmu(j)+&
-                                (vis(j)*vb-3.D0/4.D0*vis(j)*qg)*W%wing2(j))/k
-                        end if
-
-                        if (.not. use_mK) sources(3+w_ix)= sources(3+w_ix) /W%Fq
-                    end if
-                end associate
-            end do
-        end if
-    end if !num sources > 2
-=======
-    subroutine output(EV,y, tau,sources, num_custom_sources)
+        end associate
+    end do
+    end subroutine output_window_sources
+
+    !cccccccccccccccccccccccccccccccccccccccccccccccccccccccccccccccccccccccccc
+
+    subroutine output(EV, y, j, tau,sources, num_custom_sources)
     use ThermoData
     type(EvolutionVars) EV
-    real(dl), target :: y(EV%nvar), yprime(EV%nvar)
+    real(dl) y(EV%nvar), yprime(EV%nvar)
+    integer, intent(in) :: j
     real(dl) tau
     real(dl), target :: sources(CTransScal%NumSources)
     integer, intent(in) :: num_custom_sources
 
     yprime = 0
     EV%OutputSources => Sources
+    EV%OutputStep = j
     if (num_custom_sources>0) &
         EV%CustomSources => sources(CTransScal%NumSources - num_custom_sources+1:)
     call derivs(EV,EV%ScalEqsToPropagate,tau,y,yprime)
     nullify(EV%OutputSources, EV%CustomSources)
->>>>>>> acc8a453
 
     end subroutine output
-
 
 
     !cccccccccccccccccccccccccccccccccccccccccccccccccccccccccccccccccccccccc
@@ -1943,12 +1681,9 @@
     real(dl) k,k2
     real(dl), dimension(:),pointer :: E,Bprime,Eprime
     real(dl), target :: pol(3),polEprime(3), polBprime(3)
-<<<<<<< HEAD
-=======
     real(dl) dtauda
     real(dl) opacity, dopacity, ddopacity, &
         visibility, dvisibility, ddvisibility, exptau, lenswindow
->>>>>>> acc8a453
 
     call derivst(EV,EV%nvart,tau,yt,ytprime)
 
@@ -2483,14 +2218,9 @@
     real(dl) q,aq,v
     real(dl) G11_t,G30_t, wnu_arr(max_nu)
 
-<<<<<<< HEAD
-    real(dl) dgq,grhob_t,grhor_t,grhoc_t,grhog_t,grhov_t,sigma,polter
+    real(dl) dgq,grhob_t,grhor_t,grhoc_t,grhog_t,grhov_t,grhonu_t,sigma,polter
     real(dl) w_dark_energy_t !equation of state of dark energy
-    real(dl) gpres_matter !pressure from massive neutrinos
     real(dl) gpres_noDE !Pressure with matter and radiation, no dark energy
-=======
-    real(dl) dgq,grhob_t,grhor_t,grhoc_t,grhog_t,grhov_t,grhonu_t,sigma,polter
->>>>>>> acc8a453
     real(dl) qgdot,qrdot,pigdot,pirdot,vbdot,dgrho,adotoa
     real(dl) a,a2,z,clxc,clxb,vb,clxg,qg,pig,clxr,qr,pir
     real(dl) E2, dopacity
@@ -2499,22 +2229,19 @@
     real(dl) dgpi,dgrho_matter,grho_matter, clxnu, gpres_nu
     !non-flat vars
     real(dl) cothxor !1/tau in flat case
-<<<<<<< HEAD
     real(dl) xe,Trad, Delta_TM, Tmat, Delta_TCMB
     real(dl) delta_p, wing_t, wing2_t,winv_t
     real(dl) Delta_source2, polter_line
     real(dl) Delta_xe, Tspin, tau_eps, tau_fac, Tb
     integer lineoff,lineoffpol
-
-=======
     !Variables for source calculation
     real(dl) diff_rhopi, pidot_sum, dgpi_diff, phi
     real(dl) E(2:3), Edot(2:3)
     real(dl) phidot, polterdot, polterddot, octg, octgdot
     real(dl) ddopacity, visibility, dvisibility, ddvisibility, exptau, lenswindow
-    real(dl) ISW, quadrupole_source, doppler, monopole_source, tau0
->>>>>>> acc8a453
-
+    real(dl) ISW, quadrupole_source, doppler, monopole_source, tau0, ang_dist
+    real(dl) dgrho_de, dgq_de
+    
     k=EV%k_buf
     k2=EV%k2_buf
 
@@ -2536,7 +2263,6 @@
     grhoc_t=grhoc/a
     grhor_t=grhornomass/a2
     grhog_t=grhog/a2
-    gpres_matter = 0
     call CP%DarkEnergy%BackgroundDensityAndPressure(a, grhov_t, w_dark_energy_t)
 
     !  Get sound speed and ionisation fraction.
@@ -2546,12 +2272,8 @@
         call thermo(tau,cs2,opacity)
     end if
 
-<<<<<<< HEAD
-    grho_matter=grhob_t+grhoc_t
-=======
     gpres_nu=0
     grhonu_t=0
->>>>>>> acc8a453
 
     !total perturbations: matter terms first, then add massive nu, de and radiation
     !  8*pi*a*a*SUM[rho_i*clx_i]
@@ -2560,16 +2282,12 @@
     dgq=grhob_t*vb
 
     if (CP%Num_Nu_Massive > 0) then
-<<<<<<< HEAD
-        call MassiveNuVars(EV,ay,a,grho_matter,gpres_matter,dgrho_matter,dgq, wnu_arr)
-=======
         call MassiveNuVars(EV,ay,a,grhonu_t,gpres_nu,dgrho_matter,dgq, wnu_arr)
->>>>>>> acc8a453
     end if
 
     grho_matter=grhonu_t+grhob_t+grhoc_t
     grho = grho_matter+grhor_t+grhog_t+grhov_t
-    gpres_noDE = gpres_matter + (grhor_t + grhog_t)/3
+    gpres_noDE = gpres_nu + (grhor_t + grhog_t)/3
 
     if (CP%flat) then
         adotoa=sqrt(grho/3)
@@ -2580,8 +2298,6 @@
     end if
 
     dgrho = dgrho_matter
-    if (.not. CP%DarkEnergy%is_cosmological_constant) &
-        call CP%DarkEnergy%AddStressEnergy(dgrho, dgq, grhov_t, ay, EV%w_ix, .false.)
 
     if (EV%no_nu_multpoles) then
         !RSA approximation of arXiv:1104.2933, dropping opactity terms in the velocity
@@ -2628,8 +2344,12 @@
 
     ayprime(1)=adotoa*a
 
-    call CP%DarkEnergy%DerivsAddPreSigma(sigma, ayprime, dgq, dgrho, &
-        grho, grhov_t, w_dark_energy_t, gpres_noDE, ay, EV%w_ix, etak, adotoa, k, k2, EV%kf(1))
+    if (.not. CP%DarkEnergy%is_cosmological_constant) then
+        call CP%DarkEnergy%PerturbedStressEnergy(dgrho_de, dgq_de, &
+            dgq, dgrho, grho, grhov_t, w, gpres_noDE, etak, adotoa, k, EV%Kf(1), ay, ayprime, EV%w_ix)
+        dgrho = dgrho + dgrho_de
+        dgq = dgq + dgq_de
+    end if
 
     !  Get sigma (shear) and z from the constraints
     ! have to get z from eta for numerical stability
@@ -2643,16 +2363,8 @@
         ayprime(2)=0.5_dl*dgq + CP%curv*z
     end if
 
-<<<<<<< HEAD
-    call CP%DarkEnergy%PerturbationEvolve(ayprime, EV%w_ix, adotoa, k, z, ay)
-=======
-    if (w_lam /= -1 .and. w_Perturb) then
-        ayprime(EV%w_ix)= -3*adotoa*(cs2_lam-w_lam)*(clxq+3*adotoa*(1+w_lam)*vq/k) &
-            -(1+w_lam)*k*vq -(1+w_lam)*k*z
-
-        ayprime(EV%w_ix+1) = -adotoa*(1-3*cs2_lam)*vq + k*cs2_lam*clxq/(1+w_lam)
-    end if
->>>>>>> acc8a453
+    if (.not. CP%DarkEnergy%is_cosmological_constant) &
+        call CP%DarkEnergy%PerturbationEvolve(ayprime, EV%w_ix, adotoa, k, z, ay)
 
     !  CDM equation of motion
     clxcdot=-k*z
@@ -2700,11 +2412,7 @@
 
     if (EV%TightCoupling) then
         !  ddota/a
-<<<<<<< HEAD
         gpres = gpres_noDE + w_dark_energy_t*grhov_t
-=======
-        gpres=gpres_nu+ (grhog_t+grhor_t)/3 +grhov_t*w_lam
->>>>>>> acc8a453
         adotdota=(adotoa*adotoa-gpres)/2
 
         pig = 32._dl/45/opacity*k*(sigma+vb)
@@ -2925,49 +2633,7 @@
         end if
     end if
 
-    if (associated(EV%OutputTransfer)) then
-        EV%OutputTransfer(Transfer_kh) = k/(CP%h0/100._dl)
-        EV%OutputTransfer(Transfer_cdm) = clxc
-        EV%OutputTransfer(Transfer_b) = clxb
-        EV%OutputTransfer(Transfer_g) = clxg
-        EV%OutputTransfer(Transfer_r) = clxr
-        clxnu_all=0
-        dgpi  = grhor_t*pir + grhog_t*pig
-        if (CP%Num_Nu_Massive /= 0) then
-            call MassiveNuVarsOut(EV,ay,ayprime,a, clxnu_all =clxnu_all, dgpi= dgpi)
-        end if
-        EV%OutputTransfer(Transfer_nu) = clxnu_all
-        EV%OutputTransfer(Transfer_tot) =  dgrho_matter/grho_matter !includes neutrinos
-        EV%OutputTransfer(Transfer_nonu) = (grhob_t*clxb+grhoc_t*clxc)/(grhob_t + grhoc_t)
-        EV%OutputTransfer(Transfer_tot_de) =  dgrho/grho_matter
-        !Transfer_Weyl is k^2Phi, where Phi is the Weyl potential
-        EV%OutputTransfer(Transfer_Weyl) = -(dgrho +3*dgq*adotoa/k)/(EV%Kf(1)*2) - dgpi/2
-        EV%OutputTransfer(Transfer_Newt_vel_cdm)=  -k*sigma/adotoa
-        EV%OutputTransfer(Transfer_Newt_vel_baryon) = -k*(vb + sigma)/adotoa
-        EV%OutputTransfer(Transfer_vel_baryon_cdm) = vb
-
-        if (do21cm) then
-            Tspin = Recombination_Ts(a)
-            xe = Recombination_xe(a)
-
-            tau_eps = a*line21_const*NNow/a**3/adotoa/Tspin/1000
-            delta_source2 = Get21cm_source2(a,clxb,clxg/4,Delta_Tm,Delta_xe,Tmat,&
-                CP%TCMB/a,xe,k*(z+vb)/adotoa/3)
-            tau_fac = tau_eps/(exp(tau_eps)-1)
-            EV%OutputTransfer(Transfer_monopole) = ( clxb + Trad/(Tspin-Trad)*delta_source2 ) /k2 &
-                + (tau_fac-1)*(clxb - (delta_source2 + clxg/4)  ) / k2
-
-            EV%OutputTransfer(Transfer_vnewt) = tau_fac*k*(vb+sigma)/adotoa/k2
-            EV%OutputTransfer(Transfer_Tmat) =  delta_TM/k2
-            if (use_mK) then
-                Tb = (1-exp(-tau_eps))*a*(Tspin-Trad)*1000
-
-                EV%OutputTransfer(Transfer_monopole) = EV%OutputTransfer(Transfer_monopole)*Tb
-                EV%OutputTransfer(Transfer_vnewt) = EV%OutputTransfer(Transfer_vnewt)*Tb
-                EV%OutputTransfer(Transfer_Tmat) = EV%OutputTransfer(Transfer_Tmat)*Tb
-            end if
-        end if
-    end if
+
 
     !  Massive neutrino equations of motion.
     if (CP%Num_Nu_massive >0) then
@@ -3039,7 +2705,7 @@
         end if
         if (EV%no_nu_multpoles) then
             pirdot=0
-            qrdot = -4*dz/3 
+            qrdot = -4*dz/3
         end if
         if (EV%no_phot_multpoles) then
             pigdot=0
@@ -3066,6 +2732,10 @@
                 octgdot=ayprime(EV%g_ix+3)
             end if
         end if
+        if (CP%DarkEnergy%is_cosmological_constant) then
+            dgrho_de=0
+            dgq_de=0
+        end if
 
         dgpi  = grhor_t*pir + grhog_t*pig
         dgpi_diff = 0  !sum (3*p_nu -rho_nu)*pi_nu
@@ -3075,9 +2745,10 @@
             call MassiveNuVarsOut(EV,ay,ayprime,a, dgpi=dgpi, clxnu_all=clxnu, &
                 dgpi_diff=dgpi_diff, pidot_sum=pidot_sum)
         end if
-        diff_rhopi = pidot_sum - (4*dgpi+ dgpi_diff)*adotoa
-        gpres=gpres_nu+ (grhog_t+grhor_t)/3 +grhov_t*w_lam
-
+        diff_rhopi = pidot_sum - (4*dgpi+ dgpi_diff)*adotoa + &
+            CP%DarkEnergy%diff_rhopi_Add_Term(dgrho_de, dgq_de, grho, gpres, w_dark_energy_t, grhok, adotoa, &
+            EV%kf(1), k, grhov_t, z, k2, ayprime, ay, EV%w_ix)
+        gpres = gpres_noDE + w_dark_energy_t*grhov_t
         phi = -((dgrho +3*dgq*adotoa/k)/EV%Kf(1) + dgpi)/(2*k2)
 
         if (associated(EV%OutputTransfer)) then
@@ -3095,6 +2766,27 @@
             EV%OutputTransfer(Transfer_Newt_vel_cdm)=  -k*sigma/adotoa
             EV%OutputTransfer(Transfer_Newt_vel_baryon) = -k*(vb + sigma)/adotoa
             EV%OutputTransfer(Transfer_vel_baryon_cdm) = vb
+            if (do21cm) then
+                Tspin = Recombination_Ts(a)
+                xe = Recombination_xe(a)
+
+                tau_eps = a*line21_const*NNow/a**3/adotoa/Tspin/1000
+                delta_source2 = Get21cm_source2(a,clxb,clxg/4,Delta_Tm,Delta_xe,Tmat,&
+                    CP%TCMB/a,xe,k*(z+vb)/adotoa/3)
+                tau_fac = tau_eps/(exp(tau_eps)-1)
+                EV%OutputTransfer(Transfer_monopole) = ( clxb + Trad/(Tspin-Trad)*delta_source2 ) /k2 &
+                    + (tau_fac-1)*(clxb - (delta_source2 + clxg/4)  ) / k2
+
+                EV%OutputTransfer(Transfer_vnewt) = tau_fac*k*(vb+sigma)/adotoa/k2
+                EV%OutputTransfer(Transfer_Tmat) =  delta_TM/k2
+                if (use_mK) then
+                    Tb = (1-exp(-tau_eps))*a*(Tspin-Trad)*1000
+
+                    EV%OutputTransfer(Transfer_monopole) = EV%OutputTransfer(Transfer_monopole)*Tb
+                    EV%OutputTransfer(Transfer_vnewt) = EV%OutputTransfer(Transfer_vnewt)*Tb
+                    EV%OutputTransfer(Transfer_Tmat) = EV%OutputTransfer(Transfer_Tmat)*Tb
+                end if
+            end if
         end if
         if (associated(EV%OutputSources)) then
 
@@ -3125,10 +2817,10 @@
                 + (k**2*polter + 3*polterddot)*visibility)/k**2
 
             EV%OutputSources(1) = ISW + doppler + monopole_source + quadrupole_source
-
+            ang_dist = f_K(tau0-tau)
             if (tau < tau0) then
                 !E polarization source
-                EV%OutputSources(2)=visibility*polter*(15._dl/8._dl)/(f_K(tau0-tau)**2*k2)
+                EV%OutputSources(2)=visibility*polter*(15._dl/8._dl)/(ang_dist**2*k2)
                 !factor of four because no 1/16 later
             else
                 EV%OutputSources(2)=0
@@ -3138,18 +2830,29 @@
                 !Get lensing sources
                 !Can modify this here if you want to get power spectra for other tracer
                 if (tau>tau_maxvis .and. tau0-tau > 0.1_dl) then
-                    EV%OutputSources(3) = -2*phi*f_K(tau-tau_maxvis)/(f_K(tau0-tau_maxvis)*f_K(tau0-tau))
+                    EV%OutputSources(3) = -2*phi*f_K(tau-tau_maxvis)/(f_K(tau0-tau_maxvis)*ang_dist)
                     !We include the lensing factor of two here
                 else
                     EV%OutputSources(3) = 0
                 end if
             end if
+            if (num_redshiftwindows > 0) then
+                call output_window_sources(EV, EV%OutputSources, ay, ayprime, &
+                    tau, a, adotoa, grho, gpres,w_dark_energy_t,  &
+                    grhob_t,grhor_t,grhoc_t,grhog_t,grhov_t,grhonu_t, &
+                    k, etak, z, ayprime(2), phi, phidot, sigma, sigmadot, &
+                    dgrho, clxg,clxb,clxc,clxnu, Delta_TM, Delta_xe, cs2, &
+                    dgq, qg, qr, vb, qgdot, vbdot, &
+                    dgpi, pig, pir, pigdot, diff_rhopi, &
+                    polter, polterdot, polterddot, octg, octgdot, E, Edot, &
+                    opacity, dopacity, ddopacity, visibility, dvisibility, ddvisibility, exptau)
+            end if
             if (associated(EV%CustomSources)) then
-                call custom_sources_func(EV%CustomSources, tau, a, adotoa, grho, gpres,w_lam, cs2_lam, &
+                call custom_sources_func(EV%CustomSources, tau, a, adotoa, grho, gpres,w_dark_energy_t, delta_p/dgrho_de, &
                     grhob_t,grhor_t,grhoc_t,grhog_t,grhov_t,grhonu_t, &
                     k, etak, ayprime(2), phi, phidot, sigma, sigmadot, &
-                    dgrho, clxg,clxb,clxc,clxnu, clxq, cs2, &
-                    dgq, qg, qr, vq, vb, qgdot, qrdot, vbdot, &
+                    dgrho, clxg,clxb,clxc,clxnu, dgrho_de/grhov_t, cs2, &
+                    dgq, qg, qr, dgq_de/grhov_t, vb, qgdot, qrdot, vbdot, &
                     dgpi, pig, pir, pigdot, pirdot, diff_rhopi, &
                     polter, polterdot, polterddot, octg, octgdot, E, Edot, &
                     opacity, dopacity, ddopacity, visibility, dvisibility, ddvisibility, exptau, &
