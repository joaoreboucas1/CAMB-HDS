    ! Equations module for dark energy with constant equation of state parameter w
    ! allowing for perturbations based on a quintessence model
    ! by Antony Lewis (http://cosmologist.info/)

    ! Dec 2003, fixed (fatal) bug in tensor neutrino setup
    ! Changes to tight coupling approximation
    ! June 2004, fixed problem with large scale polarized tensors; support for vector modes
    ! Generate vector modes on their own. The power spectrum is taken from the scalar parameters.
    ! August 2004, fixed reionization term in lensing potential
    ! Nov 2004, change massive neutrino l_max to be consistent with massless if light
    ! Apr 2005, added DoLateRadTruncation option
    ! June 2006, added support for arbitary neutrino mass splittings
    ! Nov 2006, tweak to high_precision transfer function accuracy at lowish k
    ! June 2011, improved radiation approximations from arXiv: 1104.2933; Some 2nd order tight coupling terms
    !            merged fderivs and derivs so flat and non-flat use same equations; more precomputed arrays
    !            optimized neutrino sampling, and reorganised neutrino integration functions
    ! Feb 2013: fixed various issues with accuracy at larger neutrino masses
    ! Mar 2014: fixes for tensors with massive neutrinos

    !CAMB Sources:
    ! Feb 2007 changes for 21cm and other power spectra
    ! July 2007 added perturbed recombination, self-absorption, changes to transfer function output
    ! May 2013 update for latest CAMB changes, removed support for tensor 21cm for simplicity
    ! Oct 2013 merge and fix for latest CAMB

    !Return OmegaK - modify this if you add extra fluid components
    function GetOmegak()
    use precision
    use ModelParams
    real(dl)  GetOmegak

    GetOmegak = 1 - (CP%omegab+CP%omegac+CP%omegav+CP%omegan)

    end function GetOmegak


    subroutine Init_Backgrounds
    use ModelParams
    use DarkEnergyInterface
    !This is only called once per model, and is a good point to do any extra initialization.
    !It is called before first call to dtauda, but after
    !massive neutrinos are initialized and after GetOmegak

    call CP%DarkEnergy%Init()

    end  subroutine Init_Backgrounds


    ! Background evolution
    function dtauda(a)
    use precision
    use ModelParams
    use MassiveNu
    use DarkEnergyInterface
    implicit none
    real(dl), intent(in) :: a
    real(dl) :: dtauda, rhonu, grhoa2, a2, grhov_t
    integer :: nu_i

    a2 = a ** 2
    call CP%DarkEnergy%BackgroundDensityAndPressure(a, grhov_t)

    !  8*pi*G*rho*a**4.
    grhoa2 = grhok * a2 + (grhoc + grhob) * a + grhog + grhornomass + &
        grhov_t * a2

    if (CP%Num_Nu_massive /= 0) then
        !Get massive neutrino density relative to massless
        do nu_i = 1, CP%nu_mass_eigenstates
            call Nu_rho(a * nu_masses(nu_i), rhonu)
            grhoa2 = grhoa2 + rhonu * grhormass(nu_i)
        end do
    end if

    dtauda = sqrt(3 / grhoa2)

    end function dtauda



    !cccccccccccccccccccccccccccccccccccccccccccccccccccccccccccccccccc

    !Gauge-dependent perturbation equations

    module GaugeInterface
    use precision
    use ModelParams
    use MassiveNu
    use DarkEnergyInterface
    use Errors
    use Transfer
    implicit none
    public

    !Description of this file. Change if you make modifications.
    character(LEN=*), parameter :: Eqns_name = 'cdm_gauge'

    logical, parameter :: plot_evolve = .false. !for outputing time evolution

    integer, parameter :: basic_num_eqns = 5

    logical :: DoTensorNeutrinos = .true.

    logical :: Evolve_baryon_cs = .false.
    !if true, evolves equation for Delta_{T_m} to get cs_2 = \delta p /\delta\rho for perfect gas

    logical :: Evolve_delta_xe = .false.

    logical :: Evolve_delta_Ts =.false. !Equilibrium result agree to sub-percent level

    logical :: DoLateRadTruncation = .true.
    !if true, use smooth approx to radition perturbations after decoupling on
    !small scales, saving evolution of irrelevant osciallatory multipole equations

    logical, parameter :: second_order_tightcoupling = .true.

    real(dl) :: Magnetic = 0._dl
    !Vector mode anisotropic stress in units of rho_gamma
    real(dl) :: vec_sig0 = 1._dl
    !Vector mode shear
    integer, parameter :: max_l_evolve = 256 !Maximum l we are ever likely to propagate
    !Note higher values increase size of Evolution vars, hence memory
    
    !Supported scalar initial condition flags
    integer, parameter :: initial_adiabatic=1, initial_iso_CDM=2, &
        initial_iso_baryon=3,  initial_iso_neutrino=4, initial_iso_neutrino_vel=5, initial_vector = 0
    integer, parameter :: initial_nummodes =  initial_iso_neutrino_vel

    type EvolutionVars
        real(dl) q, q2
        real(dl) k_buf,k2_buf ! set in initial

        integer w_ix !Index of two quintessence equations
        integer Tg_ix !index of matter temerature perturbation
        integer reion_line_ix !index of matter temerature perturbation

        integer xe_ix !index of x_e perturbation
        integer Ts_ix !index of Delta_{T_s}

        integer r_ix !Index of the massless neutrino hierarchy
        integer g_ix !Index of the photon neutrino hierarchy

        integer q_ix !index into q_evolve array that gives the value q
        logical TransferOnly

        !       nvar  - number of scalar (tensor) equations for this k
        integer nvar,nvart, nvarv

        !Max_l for the various hierarchies
        integer lmaxg,lmaxnr,lmaxnu,lmaxgpol,MaxlNeeded
        integer lmaxnrt, lmaxnut, lmaxt, lmaxpolt, MaxlNeededt
        logical EvolveTensorMassiveNu(max_nu)
        integer lmaxnrv, lmaxv, lmaxpolv
        integer lmaxline !21cm multipoles for getting reionization effect

        integer polind  !index into scalar array of polarization hierarchy

        !array indices for massive neutrino equations
        integer nu_ix(max_nu), nu_pert_ix
        integer nq(max_nu), lmaxnu_pert
        logical has_nu_relativistic

        !Initial values for massive neutrino v*3 variables calculated when switching
        !to non-relativistic approx
        real(dl) G11(max_nu),G30(max_nu)
        !True when using non-relativistic approximation
        logical MassiveNuApprox(max_nu)
        real(dl) MassiveNuApproxTime(max_nu)

        !True when truncating at l=2,3 when k*tau>>1 (see arXiv:1104.2933)
        logical high_ktau_neutrino_approx

        !Massive neutrino scheme being used at the moment
        integer NuMethod

        !True when using tight-coupling approximation (required for stability at early times)
        logical TightCoupling, TensTightCoupling
        real(dl) TightSwitchoffTime

        !Numer of scalar equations we are propagating
        integer ScalEqsToPropagate
        integer TensEqsToPropagate
        !beta > l for closed models
        integer FirstZerolForBeta
        !Tensor vars
        real(dl) aux_buf

        real(dl) pig, pigdot
        real(dl) poltruncfac

        logical no_nu_multpoles, no_phot_multpoles
        integer lmaxnu_tau(max_nu)  !lmax for massive neutinos at time being integrated
        logical nu_nonrelativistic(max_nu)

        real(dl) denlk(max_l_evolve),denlk2(max_l_evolve), polfack(max_l_evolve)
        real(dl) Kf(max_l_evolve)

        integer E_ix, B_ix !tensor polarizatisdon indices
        real(dl) denlkt(4,max_l_evolve),Kft(max_l_evolve)

        logical :: saha !still high x_e
        logical :: evolve_TM !\delta T_g evolved separately

        real, pointer :: OutputTransfer(:) => null()
        real(dl), pointer :: OutputSources(:) => null()
        real(dl), pointer :: CustomSources(:) => null()
        integer :: OutputStep = 0

    end type EvolutionVars

    ABSTRACT INTERFACE
    SUBROUTINE TSource_func(sources, tau, a, adotoa, grho, gpres,w_lam, cs2_lam,  &
        grhob_t,grhor_t,grhoc_t,grhog_t,grhov_t,grhonu_t, &
        k,etak, etakdot, phi, phidot, sigma, sigmadot, &
        dgrho, clxg,clxb,clxc,clxr, clxnu, clxde, delta_p_b, &
        dgq, qg, qr, qde, vb, qgdot, qrdot, vbdot, &
        dgpi, pig, pir, pigdot, pirdot, diff_rhopi, &
        polter, polterdot, polterddot, octg, octgdot, E, Edot, &
        opacity, dopacity, ddopacity, visibility, dvisibility, ddvisibility, exptau, &
        tau0, tau_maxvis, Kf, f_K)
    real*8, intent(out) :: sources(:)
    real*8, intent(in) :: tau, a, adotoa, grho, gpres,w_lam, cs2_lam,  &
        grhob_t,grhor_t,grhoc_t,grhog_t,grhov_t,grhonu_t, &
        k,etak, etakdot, phi, phidot, sigma, sigmadot, &
        dgrho, clxg,clxb,clxc, clxr, clxnu, clxde, delta_p_b, &
        dgq, qg, qr, qde, vb, qgdot, qrdot, vbdot, &
        dgpi, pig, pir, pigdot, pirdot, diff_rhopi, &
        polter, polterdot, polterddot, octg, octgdot, E(2:3), Edot(2:3), &
        opacity, dopacity, ddopacity, visibility, dvisibility, ddvisibility, exptau, &
        tau0, tau_maxvis
    REAL*8, intent(in) :: Kf(*)
    real*8, external :: f_K
    END SUBROUTINE TSource_func
    END INTERFACE

    procedure(TSource_func), pointer :: custom_sources_func => null()

    !precalculated arrays
    real(dl) polfac(max_l_evolve),denl(max_l_evolve),vecfac(max_l_evolve),vecfacpol(max_l_evolve)

    real(dl), parameter :: ep0=1.0d-2
    integer, parameter :: lmaxnu_high_ktau=4 !Jan2015, increased from 3 to fix mpk for mnu~6eV

    real(dl) epsw
    real(dl) nu_tau_notmassless(nqmax0+1,max_nu), nu_tau_nonrelativistic(max_nu),nu_tau_massive(max_nu)

    real(dl), private, external :: dtauda
    contains


    subroutine GaugeInterface_ScalEv(EV,y,tau,tauend,tol1,ind,c,w)
    type(EvolutionVars) EV
    real(dl) c(24),w(EV%nvar,9), y(EV%nvar), tol1, tau, tauend
    integer ind

    call dverk(EV,EV%ScalEqsToPropagate,derivs,tau,y,tauend,tol1,ind,c,EV%nvar,w)
    if (ind==-3) then
        call GlobalError('Dverk error -3: the subroutine was unable  to  satisfy  the  error ' &
            //'requirement  with a particular step-size that is less than or * ' &
            //'equal to hmin, which may mean that tol is too small' &
            //'--- but most likely you''ve messed up the y array indexing; ' &
            //'compiling with bounds checking may (or may not) help find the problem.',error_evolution)
    end if
    end subroutine GaugeInterface_ScalEv

    function next_nu_nq(nq) result (next_nq)
    integer, intent(in) :: nq
    integer q, next_nq

    if (nq==0) then
        next_nq=1
    else
        q = int(nu_q(nq))
        if (q>=10) then
            next_nq = nqmax
        else
            next_nq = nq+1
        end if
    end if

    end function next_nu_nq

    recursive subroutine GaugeInterface_EvolveScal(EV,tau,y,tauend,tol1,ind,c,w)
    use ThermoData
    use RECDATA, only : CB1
    type(EvolutionVars) EV, EVout
    real(dl) c(24),w(EV%nvar,9), y(EV%nvar), yout(EV%nvar), tol1, tau, tauend
    integer ind, nu_i
    real(dl) cs2, opacity, dopacity
    real(dl) tau_switch_ktau, tau_switch_nu_massless, tau_switch_nu_massive, next_switch
    real(dl) tau_switch_no_nu_multpoles, tau_switch_no_phot_multpoles,tau_switch_nu_nonrel
    real(dl) noSwitch, smallTime
    !Sources
    real(dl) tau_switch_saha, Delta_TM, xe,a,tau_switch_evolve_TM

    noSwitch= CP%tau0+1
    smallTime =  min(tau, 1/EV%k_buf)/100

    tau_switch_ktau = noSwitch
    tau_switch_no_nu_multpoles= noSwitch
    tau_switch_no_phot_multpoles= noSwitch

    !Massive neutrino switches
    tau_switch_nu_massless = noSwitch
    tau_switch_nu_nonrel = noSwitch
    tau_switch_nu_massive= noSwitch

    !Sources
    tau_switch_saha=noSwitch
    if (Evolve_delta_xe .and. EV%saha)  tau_switch_saha = recombination_saha_tau
    tau_switch_evolve_TM=noSwitch
    if (Evolve_baryon_cs .and. .not. EV%Evolve_tm) tau_switch_evolve_TM = recombination_Tgas_tau

    !Evolve equations from tau to tauend, performing switches in equations if necessary.

    if (.not. EV%high_ktau_neutrino_approx .and. .not. EV%no_nu_multpoles ) then
        tau_switch_ktau=  max(20, EV%lmaxnr-4)/EV%k_buf
    end if

    if (CP%Num_Nu_massive /= 0) then
        do nu_i = 1, CP%Nu_mass_eigenstates
            if (EV%nq(nu_i) /= nqmax) then
                tau_switch_nu_massless = min(tau_switch_nu_massless,nu_tau_notmassless(next_nu_nq(EV%nq(nu_i)),nu_i))
            else if (.not. EV%nu_nonrelativistic(nu_i)) then
                tau_switch_nu_nonrel = min(nu_tau_nonrelativistic(nu_i),tau_switch_nu_nonrel)
            else if (EV%NuMethod==Nu_trunc .and..not. EV%MassiveNuApprox(nu_i)) then
                tau_switch_nu_massive = min(tau_switch_nu_massive,EV%MassiveNuApproxTime(nu_i))
            end if
        end do
    end if

    if (DoLateRadTruncation) then
        if (.not. EV%no_nu_multpoles) & !!.and. .not. EV%has_nu_relativistic .and. tau_switch_nu_massless ==noSwitch)  &
            tau_switch_no_nu_multpoles=max(15/EV%k_buf*AccuracyBoost,min(taurend,matter_verydom_tau))

        if (.not. EV%no_phot_multpoles .and. (.not.CP%WantCls .or. EV%k_buf>0.03*AccuracyBoost)) &
            tau_switch_no_phot_multpoles =max(15/EV%k_buf,taurend)*AccuracyBoost
    end if

    next_switch = min(tau_switch_ktau, tau_switch_nu_massless,EV%TightSwitchoffTime, tau_switch_nu_massive, &
        tau_switch_no_nu_multpoles, tau_switch_no_phot_multpoles, tau_switch_nu_nonrel, noSwitch, &
        tau_switch_saha, tau_switch_evolve_TM)

    if (next_switch < tauend) then
        if (next_switch > tau+smallTime) then
            call GaugeInterface_ScalEv(EV, y, tau,next_switch,tol1,ind,c,w)
            if (global_error_flag/=0) return
        end if

        EVout=EV

        if (next_switch == EV%TightSwitchoffTime) then
            !TightCoupling
            EVout%TightCoupling=.false.
            EVout%TightSwitchoffTime = noSwitch
            call SetupScalarArrayIndices(EVout)
            call CopyScalarVariableArray(y,yout, EV, EVout)
            EV=EVout
            y=yout
            ind=1
            !Set up variables with their tight coupling values
            y(EV%g_ix+2) = EV%pig
            call thermo(tau,cs2,opacity,dopacity)

            if (second_order_tightcoupling) then
                ! Francis-Yan Cyr-Racine November 2010

                y(EV%g_ix+3) = (3._dl/7._dl)*y(EV%g_ix+2)*(EV%k_buf/opacity)*(1._dl+dopacity/opacity**2) + &
                    (3._dl/7._dl)*EV%pigdot*(EV%k_buf/opacity**2)*(-1._dl)

                y(EV%polind+2) = EV%pig/4 + EV%pigdot*(1._dl/opacity)*(-5._dl/8._dl- &
                    (25._dl/16._dl)*dopacity/opacity**2) + &
                    EV%pig*(EV%k_buf/opacity)**2*(-5._dl/56._dl)
                y(EV%polind+3) = (3._dl/7._dl)*(EV%k_buf/opacity)*y(EV%polind+2)*(1._dl + &
                    dopacity/opacity**2) + (3._dl/7._dl)*(EV%k_buf/opacity**2)*((EV%pigdot/4._dl)* &
                    (1._dl+(5._dl/2._dl)*dopacity/opacity**2))*(-1._dl)
            else
                y(EV%g_ix+3) = 3./7*y(EV%g_ix+2)*EV%k_buf/opacity
                y(EV%polind+2) = EV%pig/4
                y(EV%polind+3) =y(EV%g_ix+3)/4
            end if
        else if (next_switch==tau_switch_ktau) then
            !k tau >> 1, evolve massless neutrino effective fluid up to l=2
            EVout%high_ktau_neutrino_approx=.true.
            EV%nq(1:CP%Nu_mass_eigenstates) = nqmax
            call SetupScalarArrayIndices(EVout)
            call CopyScalarVariableArray(y,yout, EV, EVout)
            y=yout
            EV=EVout
        else if (next_switch == tau_switch_nu_massless) then
            !Mass starts to become important, start evolving next momentum mode
            do nu_i = 1, CP%Nu_mass_eigenstates
                if (EV%nq(nu_i) /= nqmax .and. &
                    next_switch == nu_tau_notmassless(next_nu_nq(EV%nq(nu_i)),nu_i)) then
                EVOut%nq(nu_i) = next_nu_nq(EV%nq(nu_i))
                call SetupScalarArrayIndices(EVout)
                call CopyScalarVariableArray(y,yout, EV, EVout)
                EV=EVout
                y=yout
                exit
                end if
            end do
        else if (next_switch == tau_switch_nu_nonrel) then
            !Neutrino becomes non-relativistic, don't need high L
            do nu_i = 1, CP%Nu_mass_eigenstates
                if (.not. EV%nu_nonrelativistic(nu_i) .and.  next_switch==nu_tau_nonrelativistic(nu_i) ) then
                    EVout%nu_nonrelativistic(nu_i)=.true.
                    call SetupScalarArrayIndices(EVout)
                    call CopyScalarVariableArray(y,yout, EV, EVout)
                    EV=EVout
                    y=yout
                    exit
                end if
            end do
        else if (next_switch == tau_switch_nu_massive) then
            !Very non-relativistic neutrinos, switch to truncated velocity-weight hierarchy
            do nu_i = 1, CP%Nu_mass_eigenstates
                if (.not. EV%MassiveNuApprox(nu_i) .and.  next_switch== EV%MassiveNuApproxTime(nu_i) ) then
                    call SwitchToMassiveNuApprox(EV,y, nu_i)
                    exit
                end if
            end do
        else if (next_switch==tau_switch_no_nu_multpoles) then
            !Turn off neutrino hierarchies at late time where slow and not needed.
            ind=1
            EVout%no_nu_multpoles=.true.
            EVOut%nq(1:CP%Nu_mass_eigenstates ) = nqmax
            call SetupScalarArrayIndices(EVout)
            call CopyScalarVariableArray(y,yout, EV, EVout)
            y=yout
            EV=EVout
        else if (next_switch==tau_switch_no_phot_multpoles) then
            !Turn off photon hierarchies at late time where slow and not needed.
            ind=1
            EVout%no_phot_multpoles=.true.
            call SetupScalarArrayIndices(EVout)
            call CopyScalarVariableArray(y,yout, EV, EVout)
            y=yout
            EV=EVout
        else if (next_switch==tau_switch_saha) then
            !Sources
            ind=1
            EVout%saha = .false.
            call SetupScalarArrayIndices(EVout)
            call CopyScalarVariableArray(y,yout, EV, EVout)
            y=yout
            EV=EVout
            a=y(1)
            Delta_Tm = y(EV%g_ix)/4 ! assume delta_TM = delta_T_gamma
            xe= Recombination_xe(a)
            y(EV%xe_ix) = (1-xe)/(2-xe)*(-y(4) + (3./2+  CB1/(CP%TCMB/a))*Delta_TM)
        else if (next_switch==tau_switch_evolve_TM) then
            !Sources
            ind=1
            EVout%evolve_TM = .true.
            call SetupScalarArrayIndices(EVout)
            call CopyScalarVariableArray(y,yout, EV, EVout)
            y=yout
            EV=EVout
            y(EV%Tg_ix) =y(EV%g_ix)/4 ! assume delta_TM = delta_T_gamma
        end if

        call GaugeInterface_EvolveScal(EV,tau,y,tauend,tol1,ind,c,w)
        return
    end if

    call GaugeInterface_ScalEv(EV,y,tau,tauend,tol1,ind,c,w)

    end subroutine GaugeInterface_EvolveScal

    subroutine GaugeInterface_EvolveTens(EV,tau,y,tauend,tol1,ind,c,w)
    use ThermoData
    type(EvolutionVars) EV, EVOut
    real(dl) c(24),w(EV%nvart,9), y(EV%nvart),yout(EV%nvart), tol1, tau, tauend
    integer ind
    real(dl) opacity, cs2

    if (EV%TensTightCoupling .and. tauend > EV%TightSwitchoffTime) then
        if (EV%TightSwitchoffTime > tau) then
            call dverk(EV,EV%TensEqsToPropagate, derivst,tau,y,EV%TightSwitchoffTime,tol1,ind,c,EV%nvart,w)
        end if
        EVOut=EV
        EVOut%TensTightCoupling = .false.
        call SetupTensorArrayIndices(EVout)
        call CopyTensorVariableArray(y,yout,Ev, Evout)
        Ev = EvOut
        y=yout
        call thermo(tau,cs2,opacity)
        y(EV%g_ix+2)= 32._dl/45._dl*EV%k_buf/opacity*y(3)
        y(EV%E_ix+2) = y(EV%g_ix+2)/4
    end if

    call dverk(EV,EV%TensEqsToPropagate, derivst,tau,y,tauend,tol1,ind,c,EV%nvart,w)


    end subroutine GaugeInterface_EvolveTens

    function DeltaTimeMaxed(a1,a2, tol) result(t)
    real(dl) a1,a2,t
    real(dl), optional :: tol
    if (a1>1._dl) then
        t=0
    elseif (a2 > 1._dl) then
        t = DeltaTime(a1,1.01_dl, tol)
    else
        t= DeltaTime(a1,a2, tol)
    end if
    end function DeltaTimeMaxed

    subroutine GaugeInterface_Init
    !Precompute various arrays and other things independent of wavenumber
    integer j, nu_i
    real(dl) a_nonrel, a_mass,a_massive, time, nu_mass

    epsw = 100/CP%tau0

    if (CP%WantScalars) then
        do j=2,max_l_evolve
            polfac(j)=real((j+3)*(j-1),dl)/(j+1)
        end do
    end if

    if (CP%WantVectors) then
        do j=2,max_l_evolve
            vecfac(j)=real((j+2),dl)/(j+1)
            vecfacpol(j)=real((j+3)*j,dl)*(j-1)*vecfac(j)/(j+1)**2
        end do
    end if

    do j=1,max_l_evolve
        denl(j)=1._dl/(2*j+1)
    end do

    do nu_i=1, CP%Nu_Mass_eigenstates
        nu_mass = max(0.1_dl,nu_masses(nu_i))
        a_mass =  1.e-1_dl/nu_mass/lAccuracyBoost
        !if (HighAccuracyDefault) a_mass=a_mass/4
        time=DeltaTime(0._dl,nu_q(1)*a_mass)
        nu_tau_notmassless(1, nu_i) = time
        do j=2,nqmax
            !times when each momentum mode becomes signficantly nonrelativistic
            time= time + DeltaTimeMaxed(nu_q(j-1)*a_mass,nu_q(j)*a_mass, 0.01_dl)
            nu_tau_notmassless(j, nu_i) = time
        end do

        a_nonrel =  2.5d0/nu_mass*AccuracyBoost !!!Feb13tweak
        nu_tau_nonrelativistic(nu_i) =DeltaTimeMaxed(0._dl,a_nonrel)
        a_massive =  17.d0/nu_mass*AccuracyBoost
        nu_tau_massive(nu_i) =nu_tau_nonrelativistic(nu_i) + DeltaTimeMaxed(a_nonrel,a_massive)
    end do

    end subroutine GaugeInterface_Init


    subroutine SetupScalarArrayIndices(EV, max_num_eqns)
    !Set up array indices after the lmax have been decided
    use MassiveNu
    !Set the numer of equations in each hierarchy, and get total number of equations for this k
    type(EvolutionVars) EV
    integer, intent(out), optional :: max_num_eqns
    integer neq, maxeq, nu_i

    neq=basic_num_eqns
    maxeq=neq
    if (.not. EV%no_phot_multpoles) then
        !Photon multipoles
        EV%g_ix=basic_num_eqns+1
        if (EV%TightCoupling) then
            neq=neq+2
        else
            neq = neq+ (EV%lmaxg+1)
            !Polarization multipoles
            EV%polind = neq -1 !polind+2 is L=2, for polarizationthe first calculated
            neq=neq + EV%lmaxgpol-1
        end if
    end if
    if (.not. EV%no_nu_multpoles) then
        !Massless neutrino multipoles
        EV%r_ix= neq+1
        if (EV%high_ktau_neutrino_approx) then
            neq=neq + 3
        else
            neq=neq + (EV%lmaxnr+1)
        end if
    end if
    maxeq = maxeq +  (EV%lmaxg+1)+(EV%lmaxnr+1)+EV%lmaxgpol-1

    !Dark energy
    if (.not. CP%DarkEnergy%is_cosmological_constant) then
        EV%w_ix = neq + 1
        neq = neq + CP%DarkEnergy%num_perturb_equations
        maxeq = maxeq + CP%DarkEnergy%num_perturb_equations
    else
        EV%w_ix = 0
    end if

    !Sources
    if (Evolve_delta_xe) then
        if (.not. EV%saha) then
            EV%xe_ix = neq+1
            neq=neq+1
        end if
        maxeq=maxeq+1
    end if

    if (Evolve_baryon_cs) then
        if (EV%Evolve_TM) then
            EV%Tg_ix = neq+1
            neq=neq+1
        end if
        maxeq=maxeq+1
        if (Do21cm .and. line_reionization) then
            EV%reion_line_ix = neq+1
            neq=neq+ EV%lmaxline+1 +  EV%lmaxline-1
            maxeq=maxeq+EV%lmaxline+1 +  EV%lmaxline-1
        end if
    end if

    if (Evolve_delta_Ts) then
        EV%Ts_ix = neq+1
        neq=neq+1
        maxeq=maxeq+1
    end if

    !Massive neutrinos
    if (CP%Num_Nu_massive /= 0) then
        EV%has_nu_relativistic = any(EV%nq(1:CP%Nu_Mass_eigenstates)/=nqmax)
        if (EV%has_nu_relativistic) then
            EV%lmaxnu_pert=EV%lmaxnu
            EV%nu_pert_ix=neq+1
            neq = neq+ EV%lmaxnu_pert+1
            maxeq=maxeq+ EV%lmaxnu_pert+1
        else
            EV%lmaxnu_pert=0
        end if

        do nu_i=1, CP%Nu_Mass_eigenstates
            if (EV%high_ktau_neutrino_approx) then
                EV%lmaxnu_tau(nu_i) = int(lmaxnu_high_ktau *lAccuracyBoost)
            else
                EV%lmaxnu_tau(nu_i) =max(min(nint(0.8_dl*EV%q*nu_tau_nonrelativistic(nu_i)*lAccuracyBoost),EV%lmaxnu),3)
                !!!Feb13tweak
                if (EV%nu_nonrelativistic(nu_i)) EV%lmaxnu_tau(nu_i)=min(EV%lmaxnu_tau(nu_i),nint(4*lAccuracyBoost))
            end if
            if (nu_masses(nu_i) > 5000 .and. CP%Transfer%high_precision) EV%lmaxnu_tau(nu_i) = EV%lmaxnu_tau(nu_i)*2 !megadamping
            EV%lmaxnu_tau(nu_i)=min(EV%lmaxnu,EV%lmaxnu_tau(nu_i))

            EV%nu_ix(nu_i)=neq+1
            if (EV%MassiveNuApprox(nu_i)) then
                neq = neq+4
            else
                neq = neq+ EV%nq(nu_i)*(EV%lmaxnu_tau(nu_i)+1)
            endif
            maxeq = maxeq + nqmax*(EV%lmaxnu+1)
        end do
    else
        EV%has_nu_relativistic = .false.
    end if

    EV%ScalEqsToPropagate = neq
    if (present(max_num_eqns)) then
        max_num_eqns=maxeq
    end if

    end subroutine SetupScalarArrayIndices

    subroutine CopyScalarVariableArray(y,yout, EV, EVout)
    type(EvolutionVars) EV, EVOut
    real(dl), intent(in) :: y(EV%nvar)
    real(dl), intent(out) :: yout(EVout%nvar)
    integer lmax,i, nq
    integer nnueq,nu_i, ix_off, ix_off2, ind, ind2
    real(dl) q, pert_scale

    yout=0
    yout(1:basic_num_eqns) = y(1:basic_num_eqns)

    ! DarkEnergy
    if (CP%DarkEnergy%num_perturb_equations > 0) &
        yout(EVOut%w_ix:EVOut%w_ix + CP%DarkEnergy%num_perturb_equations - 1) = &
        y(EV%w_ix:EV%w_ix + CP%DarkEnergy%num_perturb_equations - 1)

    if (.not. EV%no_phot_multpoles .and. .not. EVout%no_phot_multpoles) then
        if (EV%TightCoupling .or. EVOut%TightCoupling) then
            lmax=1
        else
            lmax = min(EV%lmaxg,EVout%lmaxg)
        end if
        yout(EVout%g_ix:EVout%g_ix+lmax)=y(EV%g_ix:EV%g_ix+lmax)
        if (.not. EV%TightCoupling .and. .not. EVOut%TightCoupling) then
            lmax = min(EV%lmaxgpol,EVout%lmaxgpol)
            yout(EVout%polind+2:EVout%polind+lmax)=y(EV%polind+2:EV%polind+lmax)
        end if
    end if

    if (.not. EV%no_nu_multpoles .and. .not. EVout%no_nu_multpoles) then
        if (EV%high_ktau_neutrino_approx .or. EVout%high_ktau_neutrino_approx) then
            lmax=2
        else
            lmax = min(EV%lmaxnr,EVout%lmaxnr)
        end if
        yout(EVout%r_ix:EVout%r_ix+lmax)=y(EV%r_ix:EV%r_ix+lmax)
    end if

    if (CP%Num_Nu_massive /= 0) then
        do nu_i=1,CP%Nu_mass_eigenstates
            ix_off=EV%nu_ix(nu_i)
            ix_off2=EVOut%nu_ix(nu_i)
            if (EV%MassiveNuApprox(nu_i) .and. EVout%MassiveNuApprox(nu_i)) then
                nnueq=4
                yout(ix_off2:ix_off2+nnueq-1)=y(ix_off:ix_off+nnueq-1)
            else if (.not. EV%MassiveNuApprox(nu_i) .and. .not. EVout%MassiveNuApprox(nu_i)) then
                lmax=min(EV%lmaxnu_tau(nu_i),EVOut%lmaxnu_tau(nu_i))
                nq = min(EV%nq(nu_i), EVOut%nq(nu_i))
                do i=1,nq
                    ind= ix_off + (i-1)*(EV%lmaxnu_tau(nu_i)+1)
                    ind2=ix_off2+ (i-1)*(EVOut%lmaxnu_tau(nu_i)+1)
                    yout(ind2:ind2+lmax) = y(ind:ind+lmax)
                end do
                do i=nq+1, EVOut%nq(nu_i)
                    lmax = min(EVOut%lmaxnu_tau(nu_i), EV%lmaxnr)
                    ind2=ix_off2+ (i-1)*(EVOut%lmaxnu_tau(nu_i)+1)
                    yout(ind2:ind2+lmax) = y(EV%r_ix:EV%r_ix+lmax)

                    !Add leading correction for the mass
                    q=nu_q(i)
                    pert_scale=(nu_masses(nu_i)/q)**2/2
                    lmax = min(lmax,EV%lmaxnu_pert)
                    yout(ind2:ind2+lmax) = yout(ind2:ind2+lmax) &
                        + y(EV%nu_pert_ix:EV%nu_pert_ix+lmax)*pert_scale
                end do
            end if
        end do

        if (EVOut%has_nu_relativistic .and. EV%has_nu_relativistic) then
            lmax = min(EVOut%lmaxnu_pert, EV%lmaxnu_pert)
            yout(EVout%nu_pert_ix:EVout%nu_pert_ix+lmax)=  y(EV%nu_pert_ix:EV%nu_pert_ix+lmax)
        end if
    end if
    !Sources
    if (.not. EV%saha .and. .not. EVOut%saha) then
        yout(EVOut%xe_ix) =y(EV%xe_ix)
    end if
    if (Evolve_baryon_cs) then
        if (EV%Evolve_TM .and. EVout%Evolve_TM) yout(EVOut%Tg_ix) = y(EV%Tg_ix)
        if (Do21cm .and. line_reionization) then
            yout(EVOut%reion_line_ix:EVOut%reion_line_ix+EVout%lmaxline +  EVout%lmaxline-1) = &
                y(EV%reion_line_ix:EV%reion_line_ix+EV%lmaxline +  EV%lmaxline-1)
        end if
    end if
    if (Evolve_delta_Ts) then
        yout(EVOut%Ts_ix) = y(EV%Ts_ix)
    end if

    end subroutine CopyScalarVariableArray


    subroutine SetupTensorArrayIndices(EV, maxeq)
    type(EvolutionVars) EV
    integer nu_i, neq
    integer, optional, intent(out) :: maxeq
    neq=3
    EV%g_ix = neq-1 !EV%g_ix+2 is quadrupole
    if (.not. EV%TensTightCoupling) then
        EV%E_ix = EV%g_ix + (EV%lmaxt-1)
        EV%B_ix = EV%E_ix + (EV%lmaxpolt-1)
        neq = neq+ (EV%lmaxt-1)+(EV%lmaxpolt-1)*2
    end if
    if (present(maxeq)) then
        maxeq =3 + (EV%lmaxt-1)+(EV%lmaxpolt-1)*2
    end if
    EV%r_ix = neq -1
    if (DoTensorNeutrinos) then
        neq = neq + EV%lmaxnrt-1
        if (present(maxeq)) maxeq = maxeq+EV%lmaxnrt-1
        if (CP%Num_Nu_massive /= 0 ) then
            do nu_i=1, CP%nu_mass_eigenstates
                EV%EvolveTensorMassiveNu(nu_i) = nu_tau_nonrelativistic(nu_i) < 0.8*tau_maxvis*AccuracyBoost
                if (EV%EvolveTensorMassiveNu(nu_i)) then
                    EV%nu_ix(nu_i)=neq-1
                    neq = neq+ nqmax*(EV%lmaxnut-1)
                    if (present(maxeq)) maxeq = maxeq + nqmax*(EV%lmaxnut-1)
                end if
            end do
        end if
    end if

    EV%TensEqsToPropagate = neq

    end  subroutine SetupTensorArrayIndices

    subroutine CopyTensorVariableArray(y,yout, EV, EVout)
    type(EvolutionVars) EV, EVOut
    real(dl), intent(in) :: y(EV%nvart)
    real(dl), intent(out) :: yout(EVout%nvart)
    integer lmaxpolt, lmaxt, nu_i, ind, ind2, i

    yout=0
    yout(1:3) = y(1:3)
    if (.not. EVOut%TensTightCoupling .and. .not.EV%TensTightCoupling) then
        lmaxt = min(EVOut%lmaxt,EV%lmaxt)
        yout(EVout%g_ix+2:EVout%g_ix+lmaxt)=y(EV%g_ix+2:EV%g_ix+lmaxt)
        lmaxpolt = min(EV%lmaxpolt, EVOut%lmaxpolt)
        yout(EVout%E_ix+2:EVout%E_ix+lmaxpolt)=y(EV%E_ix+2:EV%E_ix+lmaxpolt)
        yout(EVout%B_ix+2:EVout%B_ix+lmaxpolt)=y(EV%B_ix+2:EV%B_ix+lmaxpolt)
    end if
    if (DoTensorNeutrinos) then
        lmaxt=min(EV%lmaxnrt,EVOut%lmaxnrt)
        yout(EVout%r_ix+2:EVout%r_ix+lmaxt)=y(EV%r_ix+2:EV%r_ix+lmaxt)
        do nu_i =1, CP%nu_mass_eigenstates
            if (EV%EvolveTensorMassiveNu(nu_i)) then
                lmaxt=min(EV%lmaxnut,EVOut%lmaxnut)
                do i=1,nqmax
                    ind= EV%nu_ix(nu_i) + (i-1)*(EV%lmaxnut-1)
                    ind2=EVOut%nu_ix(nu_i)+ (i-1)*(EVOut%lmaxnut-1)
                    yout(ind2+2:ind2+lmaxt) = y(ind+2:ind+lmaxt)
                end do
            end if
        end do
    end if

    end subroutine CopyTensorVariableArray

    subroutine GetNumEqns(EV)
    use MassiveNu
    !Set the numer of equations in each hierarchy, and get total number of equations for this k
    type(EvolutionVars) EV
    real(dl) scal, max_nu_mass
    integer nu_i,q_rel,j

    if (CP%Num_Nu_massive == 0) then
        EV%lmaxnu=0
        max_nu_mass=0
    else
        max_nu_mass = maxval(nu_masses(1:CP%Nu_mass_eigenstates))
        do nu_i = 1, CP%Nu_mass_eigenstates
            !Start with momentum modes for which t_k ~ time at which mode becomes non-relativistic
            q_rel=0
            do j=1, nqmax
                !two different q's here EV%q ~k
                if (nu_q(j) > nu_masses(nu_i)*adotrad/EV%q) exit
                q_rel = q_rel + 1
            end do

            if (q_rel>= nqmax-2 .or. CP%WantTensors) then
                EV%nq(nu_i)=nqmax
            else
                EV%nq(nu_i)=q_rel
            end if
            !q_rel = nint(nu_masses(nu_i)*adotrad/EV%q) !two dffierent q's here EV%q ~k
            !EV%nq(nu_i)=max(0,min(nqmax0,q_rel)) !number of momentum modes to evolve intitially
            EV%nu_nonrelativistic(nu_i) = .false.
        end do

        EV%NuMethod = CP%MassiveNuMethod
        if (EV%NuMethod == Nu_Best) EV%NuMethod = Nu_Trunc
        !l_max for massive neutrinos
        if (CP%Transfer%high_precision) then
            EV%lmaxnu=nint(25*lAccuracyBoost)
        else
            EV%lmaxnu=max(3,nint(10*lAccuracyBoost))
            if (max_nu_mass>700) EV%lmaxnu=max(3,nint(15*lAccuracyBoost)) !Feb13 tweak
        endif
    end if

    if (CP%closed) then
        EV%FirstZerolForBeta = nint(EV%q*CP%r)
    else
        EV%FirstZerolForBeta=l0max !a large number
    end if

    EV%high_ktau_neutrino_approx = .false.
    if (CP%WantScalars) then
        EV%TightCoupling=.true.
        EV%no_phot_multpoles =.false.
        EV%no_nu_multpoles =.false.
        EV%MassiveNuApprox=.false.
        !Sources
        EV%saha = .true.
        EV%Evolve_TM = .false.

        if (HighAccuracyDefault .and. CP%AccuratePolarization) then
            EV%lmaxg  = max(nint(11*lAccuracyBoost),3)
        else
            EV%lmaxg  = max(nint(8*lAccuracyBoost),3)
        end if
        EV%lmaxnr = max(nint(14*lAccuracyBoost),3)
        if (max_nu_mass>700 .and. HighAccuracyDefault) EV%lmaxnr = max(nint(32*lAccuracyBoost),3) !Feb13 tweak

        EV%lmaxgpol = EV%lmaxg
        if (.not.CP%AccuratePolarization) EV%lmaxgpol=max(nint(4*lAccuracyBoost),3)

        if (EV%q < 0.05) then
            !Large scales need fewer equations
            scal  = 1
            if (CP%AccuratePolarization) scal = 4  !But need more to get polarization right
            EV%lmaxgpol=max(3,nint(min(8,nint(scal* 150* EV%q))*lAccuracyBoost))
            EV%lmaxnr=max(3,nint(min(7,nint(sqrt(scal)* 150 * EV%q))*lAccuracyBoost))
            EV%lmaxg=max(3,nint(min(8,nint(sqrt(scal) *300 * EV%q))*lAccuracyBoost))
            !Sources
            if (line_phot_quadrupole) then
                EV%lmaxg=EV%lmaxg*8
                EV%lmaxgpol=EV%lmaxgpol*4
            elseif (CP%AccurateReionization) then
                EV%lmaxg=EV%lmaxg*4
                EV%lmaxgpol=EV%lmaxgpol*2
            end if
        end if

        if (EV%TransferOnly) then
            EV%lmaxgpol = min(EV%lmaxgpol,nint(5*lAccuracyBoost))
            EV%lmaxg = min(EV%lmaxg,nint(6*lAccuracyBoost))
        end if
        if (CP%Transfer%high_precision .or. Do21cm) then
            if (HighAccuracyDefault) then
                EV%lmaxnr=max(nint(45*lAccuracyBoost),3)
            else
                EV%lmaxnr=max(nint(30*lAccuracyBoost),3)
            endif
            if (EV%q > 0.04 .and. EV%q < 0.5) then !baryon oscillation scales
                EV%lmaxg=max(EV%lmaxg,10)
            end if
        end if

        if (Do21cm .and. line_reionization) then
            EV%lmaxg =  EV%lmaxg*8
            EV%lmaxgpol = EV%lmaxgpol*3
        end if

        if (Do21cm .or.Evolve_delta_xe .or. Evolve_delta_Ts) Evolve_baryon_cs = .true.

        if (Do21cm .and. line_reionization) then
            EV%lmaxline  = EV%lmaxg
        end if

        if (CP%closed) then
            EV%lmaxnu=min(EV%lmaxnu, EV%FirstZerolForBeta-1)
            EV%lmaxnr=min(EV%lmaxnr, EV%FirstZerolForBeta-1)
            EV%lmaxg=min(EV%lmaxg, EV%FirstZerolForBeta-1)
            EV%lmaxgpol=min(EV%lmaxgpol, EV%FirstZerolForBeta-1)
        end if

        EV%poltruncfac=real(EV%lmaxgpol,dl)/max(1,(EV%lmaxgpol-2))
        EV%MaxlNeeded=max(EV%lmaxg,EV%lmaxnr,EV%lmaxgpol,EV%lmaxnu)
        if (EV%MaxlNeeded > max_l_evolve) call MpiStop('Need to increase max_l_evolve')
        call SetupScalarArrayIndices(EV,EV%nvar)
        if (CP%closed) EV%nvar=EV%nvar+1 !so can reference lmax+1 with zero coefficient
        EV%lmaxt=0
    else
        EV%nvar=0
    end if

    if (CP%WantTensors) then
        EV%TensTightCoupling = .true.
        EV%lmaxt=max(3,nint(8*lAccuracyBoost))
        EV%lmaxpolt = max(3,nint(4*lAccuracyBoost))
        ! if (EV%q < 1e-3) EV%lmaxpolt=EV%lmaxpolt+1
        if (DoTensorNeutrinos) then
            EV%lmaxnrt=nint(6*lAccuracyBoost)
            EV%lmaxnut=EV%lmaxnrt
        else
            EV%lmaxnut=0
            EV%lmaxnrt=0
        end if
        if (CP%closed) then
            EV%lmaxt=min(EV%FirstZerolForBeta-1,EV%lmaxt)
            EV%lmaxpolt=min(EV%FirstZerolForBeta-1,EV%lmaxpolt)
            EV%lmaxnrt=min(EV%FirstZerolForBeta-1,EV%lmaxnrt)
            EV%lmaxnut=min(EV%FirstZerolForBeta-1,EV%lmaxnut)
        end if
        EV%MaxlNeededt=max(EV%lmaxpolt,EV%lmaxt, EV%lmaxnrt, EV%lmaxnut)
        if (EV%MaxlNeededt > max_l_evolve) call MpiStop('Need to increase max_l_evolve')
        call SetupTensorArrayIndices(EV, EV%nvart)
    else
        EV%nvart=0
    end if


    if (CP%WantVectors) then
        EV%lmaxv=max(10,nint(8*lAccuracyBoost))
        EV%lmaxpolv = max(5,nint(5*lAccuracyBoost))

        EV%nvarv=(EV%lmaxv)+(EV%lmaxpolv-1)*2+3

        EV%lmaxnrv=nint(30*lAccuracyBoost)

        EV%nvarv=EV%nvarv+EV%lmaxnrv
        if (CP%Num_Nu_massive /= 0 ) then
            call MpiStop('massive neutrinos not supported for vector modes')
        end if
    else
        EV%nvarv=0
    end if

    end subroutine GetNumEqns

    !cccccccccccccccccccccccccccccccccc
    subroutine SwitchToMassiveNuApprox(EV,y, nu_i)
    !When the neutrinos are no longer highly relativistic we use a truncated
    !energy-integrated hierarchy going up to third order in velocity dispersion
    type(EvolutionVars) EV, EVout
    integer, intent(in) :: nu_i

    real(dl) a,a2,pnu,clxnu,dpnu,pinu,rhonu
    real(dl) qnu
    real(dl) y(EV%nvar), yout(EV%nvar)

    a=y(1)
    a2=a*a
    EVout=EV
    EVout%MassiveNuApprox(nu_i)=.true.
    call SetupScalarArrayIndices(EVout)
    call CopyScalarVariableArray(y,yout, EV, EVout)

    !Get density and pressure as ratio to massles by interpolation from table
    call Nu_background(a*nu_masses(nu_i),rhonu,pnu)

    !Integrate over q
    call Nu_Integrate_L012(EV, y, a, nu_i, clxnu,qnu,dpnu,pinu)
    !clxnu_here  = rhonu*clxnu, qnu_here = qnu*rhonu
    dpnu=dpnu/rhonu
    qnu=qnu/rhonu
    clxnu = clxnu/rhonu
    pinu=pinu/rhonu

    yout(EVout%nu_ix(nu_i))=clxnu
    yout(EVout%nu_ix(nu_i)+1)=dpnu
    yout(EVout%nu_ix(nu_i)+2)=qnu
    yout(EVout%nu_ix(nu_i)+3)=pinu

    call Nu_Intvsq(EV,y, a, nu_i, EVout%G11(nu_i),EVout%G30(nu_i))
    !Analytic solution for higher moments, proportional to a^{-3}
    EVout%G11(nu_i)=EVout%G11(nu_i)*a2*a/rhonu
    EVout%G30(nu_i)=EVout%G30(nu_i)*a2*a/rhonu

    EV=EVout
    y=yout

    end subroutine SwitchToMassiveNuApprox

    subroutine MassiveNuVarsOut(EV,y,yprime,a,grho,gpres,dgrho,dgq,dgpi, dgpi_diff,pidot_sum,clxnu_all)
    implicit none
    type(EvolutionVars) EV
    real(dl) :: y(EV%nvar), yprime(EV%nvar),a
    real(dl), optional :: grho,gpres,dgrho,dgq,dgpi, dgpi_diff,pidot_sum,clxnu_all
    !grho = a^2 kappa rho
    !gpres = a^2 kappa p
    !dgrho = a^2 kappa \delta\rho
    !dgp =  a^2 kappa \delta p
    !dgq = a^2 kappa q (heat flux)
    !dgpi = a^2 kappa pi (anisotropic stress)
    !dgpi_diff = a^2 kappa (3*p -rho)*pi

    integer nu_i
    real(dl) pinudot,grhormass_t, rhonu, pnu,  rhonudot
    real(dl) adotoa, grhonu_t,gpnu_t
    real(dl) clxnu, qnu, pinu, dpnu, grhonu, dgrhonu

    grhonu=0
    dgrhonu=0
    do nu_i = 1, CP%Nu_mass_eigenstates
        grhormass_t=grhormass(nu_i)/a**2

        !Get density and pressure as ratio to massless by interpolation from table
        call Nu_background(a*nu_masses(nu_i),rhonu,pnu)

        if (EV%MassiveNuApprox(nu_i)) then
            clxnu=y(EV%nu_ix(nu_i))
            !dpnu = y(EV%iq0+1+off_ix)
            qnu=y(EV%nu_ix(nu_i)+2)
            pinu=y(EV%nu_ix(nu_i)+3)
            pinudot=yprime(EV%nu_ix(nu_i)+3)
        else
            !Integrate over q
            call Nu_Integrate_L012(EV, y, a, nu_i, clxnu,qnu,dpnu,pinu)
            !clxnu_here  = rhonu*clxnu, qnu_here = qnu*rhonu
            !dpnu=dpnu/rhonu
            qnu=qnu/rhonu
            clxnu = clxnu/rhonu
            pinu=pinu/rhonu
            adotoa = 1/(a*dtauda(a))
            rhonudot = Nu_drho(a*nu_masses(nu_i),adotoa,rhonu)

            call Nu_pinudot(EV,y, yprime, a,adotoa, nu_i,pinudot)
            pinudot=pinudot/rhonu - rhonudot/rhonu*pinu
        endif

        grhonu_t=grhormass_t*rhonu
        gpnu_t=grhormass_t*pnu

        grhonu = grhonu  + grhonu_t
        if (present(gpres)) gpres= gpres + gpnu_t

        dgrhonu= dgrhonu + grhonu_t*clxnu
        if (present(dgq)) dgq  = dgq   + grhonu_t*qnu
        if (present(dgpi)) dgpi = dgpi  + grhonu_t*pinu
        if (present(dgpi_diff)) dgpi_diff = dgpi_diff + pinu*(3*gpnu_t-grhonu_t)
        if (present(pidot_sum)) pidot_sum = pidot_sum + grhonu_t*pinudot
    end do
    if (present(grho)) grho = grho  + grhonu
    if (present(dgrho)) dgrho= dgrho + dgrhonu
    if (present(clxnu_all)) clxnu_all = dgrhonu/grhonu

    end subroutine MassiveNuVarsOut

    subroutine Nu_Integrate_L012(EV,y,a,nu_i,drhonu,fnu,dpnu,pinu)
    type(EvolutionVars) EV
    !  Compute the perturbations of density and energy flux
    !  of one eigenstate of massive neutrinos, in units of the mean
    !  density of one eigenstate of massless neutrinos, by integrating over
    !  momentum.
    integer, intent(in) :: nu_i
    real(dl), intent(in) :: a, y(EV%nvar)
    real(dl), intent(OUT) ::  drhonu,fnu
    real(dl), optional, intent(OUT) :: dpnu,pinu
    real(dl) tmp, am, aq,v, pert_scale
    integer iq, ind

    !  q is the comoving momentum in units of k_B*T_nu0/c.

    drhonu=0
    fnu=0
    if (present(dpnu)) then
        dpnu=0
        pinu=0
    end if
    am=a*nu_masses(nu_i)
    ind=EV%nu_ix(nu_i)
    do iq=1,EV%nq(nu_i)
        aq=am/nu_q(iq)
        v=1._dl/sqrt(1._dl+aq*aq)
        drhonu=drhonu+ nu_int_kernel(iq)* y(ind)/v
        fnu=fnu+nu_int_kernel(iq)* y(ind+1)
        if (present(dpnu)) then
            dpnu=dpnu+  nu_int_kernel(iq)* y(ind)*v
            pinu=pinu+ nu_int_kernel(iq)*y(ind+2)*v
        end if
        ind=ind+EV%lmaxnu_tau(nu_i)+1
    end do
    ind = EV%nu_pert_ix
    do iq=EV%nq(nu_i)+1,nqmax
        !Get the rest from perturbatively relativistic expansion
        aq=am/nu_q(iq)
        v=1._dl/sqrt(1._dl+aq*aq)
        pert_scale=(nu_masses(nu_i)/nu_q(iq))**2/2
        tmp = nu_int_kernel(iq)*(y(EV%r_ix)  + pert_scale*y(ind)  )
        drhonu=drhonu+ tmp/v
        fnu=fnu+nu_int_kernel(iq)*(y(EV%r_ix+1)+ pert_scale*y(ind+1))
        if (present(dpnu)) then
            dpnu=dpnu+ tmp*v
            pinu = pinu+ nu_int_kernel(iq)*(y(EV%r_ix+2)+ pert_scale*y(ind+2))*v
        end if
    end do

    if (present(dpnu)) then
        dpnu = dpnu/3
    end if

    end subroutine Nu_Integrate_L012

    subroutine Nu_pinudot(EV,y, ydot, a,adotoa, nu_i,pinudot)
    type(EvolutionVars) EV
    integer, intent(in) :: nu_i
    real(dl), intent(in) :: a,adotoa, y(EV%nvar), ydot(EV%nvar)

    !  Compute the time derivative of the mean density in massive neutrinos
    !  and the shear perturbation.
    real(dl) pinudot
    real(dl) aq,q,v,aqdot,vdot
    real(dl) psi2,psi2dot
    real(dl) am, pert_scale
    integer iq,ind

    !  q is the comoving momentum in units of k_B*T_nu0/c.
    pinudot=0._dl
    ind=EV%nu_ix(nu_i)+2
    am=a*nu_masses(nu_i)
    do iq=1,EV%nq(nu_i)
        q=nu_q(iq)
        aq=am/q
        aqdot=aq*adotoa
        v=1._dl/sqrt(1._dl+aq*aq)
        vdot=-aq*aqdot/(1._dl+aq*aq)**1.5d0
        pinudot=pinudot+nu_int_kernel(iq)*(ydot(ind)*v+y(ind)*vdot)
        ind=ind+EV%lmaxnu_tau(nu_i)+1
    end do
    ind = EV%nu_pert_ix+2
    do iq=EV%nq(nu_i)+1,nqmax
        q=nu_q(iq)
        aq=am/q
        aqdot=aq*adotoa
        pert_scale=(nu_masses(nu_i)/q)**2/2
        v=1._dl/sqrt(1._dl+aq*aq)
        vdot=-aq*aqdot/(1._dl+aq*aq)**1.5d0
        psi2dot=ydot(EV%r_ix+2)  + pert_scale*ydot(ind)
        psi2=y(EV%r_ix+2)  + pert_scale*y(ind)
        pinudot=pinudot+nu_int_kernel(iq)*(psi2dot*v+psi2*vdot)
    end do

    end subroutine Nu_pinudot

    !ccccccccccccccccccccccccccccccccccccccccccccccccccccccccccccccccccccc
    function Nu_pi(EV, y, a, nu_i) result(pinu)
    type(EvolutionVars) EV
    integer, intent(in) :: nu_i
    real(dl), intent(in) :: a, y(EV%nvart)
    real(dl) :: am
    real(dl) pinu,q,aq,v
    integer iq, ind

    if (EV%nq(nu_i)/=nqmax) call MpiStop('Nu_pi: nq/=nqmax')
    pinu=0
    ind=EV%nu_ix(nu_i)+2
    am=a*nu_masses(nu_i)
    do iq=1, EV%nq(nu_i)
        q=nu_q(iq)
        aq=am/q
        v=1._dl/sqrt(1._dl+aq*aq)
        pinu=pinu+nu_int_kernel(iq)*y(ind)*v
        ind =ind+EV%lmaxnut+1
    end do

    end function Nu_pi

    !cccccccccccccccccccccccccccccccccccccccccccccc
    subroutine Nu_Intvsq(EV,y, a, nu_i, G11,G30)
    type(EvolutionVars) EV
    integer, intent(in) :: nu_i
    real(dl), intent(in) :: a, y(EV%nvar)
    real(dl), intent(OUT) ::  G11,G30

    !  Compute the third order variables (in velocity dispersion)
    !by integrating over momentum.
    real(dl) aq,q,v, am
    integer iq, ind

    !  q is the comoving momentum in units of k_B*T_nu0/c.
    am=a*nu_masses(nu_i)
    ind=EV%nu_ix(nu_i)
    G11=0._dl
    G30=0._dl
    if (EV%nq(nu_i)/=nqmax) call MpiStop('Nu_Intvsq nq/=nqmax0')
    do iq=1, EV%nq(nu_i)
        q=nu_q(iq)
        aq=am/q
        v=1._dl/sqrt(1._dl+aq*aq)
        G11=G11+nu_int_kernel(iq)*y(ind+1)*v**2
        if (EV%lmaxnu_tau(nu_i)>2) then
            G30=G30+nu_int_kernel(iq)*y(ind+3)*v**2
        end if
        ind = ind+EV%lmaxnu_tau(nu_i)+1
    end do

    end subroutine Nu_Intvsq


    subroutine MassiveNuVars(EV,y,a,grho,gpres,dgrho,dgq, wnu_arr)
    implicit none
    type(EvolutionVars) EV
    real(dl) :: y(EV%nvar), a, grho,gpres,dgrho,dgq
    real(dl), intent(out), optional :: wnu_arr(max_nu)
    !grho = a^2 kappa rho
    !gpres = a^2 kappa p
    !dgrho = a^2 kappa \delta\rho
    !dgp =  a^2 kappa \delta p
    !dgq = a^2 kappa q (heat flux)
    integer nu_i
    real(dl) grhormass_t, rhonu, qnu, clxnu, grhonu_t, gpnu_t, pnu

    do nu_i = 1, CP%Nu_mass_eigenstates
        grhormass_t=grhormass(nu_i)/a**2

        !Get density and pressure as ratio to massless by interpolation from table
        call Nu_background(a*nu_masses(nu_i),rhonu,pnu)

        if (EV%MassiveNuApprox(nu_i)) then
            clxnu=y(EV%nu_ix(nu_i))
            qnu=y(EV%nu_ix(nu_i)+2)
        else
            !Integrate over q
            call Nu_Integrate_L012(EV, y, a, nu_i, clxnu,qnu)
            !clxnu_here  = rhonu*clxnu, qnu_here = qnu*rhonu
            qnu=qnu/rhonu
            clxnu = clxnu/rhonu
        endif

        grhonu_t=grhormass_t*rhonu
        gpnu_t=grhormass_t*pnu

        grho = grho  + grhonu_t
        gpres= gpres + gpnu_t
        dgrho= dgrho + grhonu_t*clxnu
        dgq  = dgq   + grhonu_t*qnu

        if (present(wnu_arr)) then
            wnu_arr(nu_i) =pnu/rhonu
        end if
    end do

    end subroutine MassiveNuVars


    !cccccccccccccccccccccccccccccccccccccccccccccccccccccccccccccccccccccccccc

    function Get21cm_source2(a,Delta_source,Delta_TCMB,Delta_Tm,Delta_xe,Tmat,Trad,xe, vterm )
    !Delta_Tspin - Delta_TCMB
    use constants
    !vterm = hdot/clh + k*n/3/clh
    real(dl), intent(in) :: a,Delta_source,Delta_TCMB,Delta_Tm,Tmat,Trad,xe, Delta_xe, vterm
    real(dl) :: Get21cm_source2
    real(dl) Rgamma,Rm
    real(dl) dC10, n_H,C10, C10_HH, C10_eH
    real(dl) kappa_HH,kappa_eH
    real(dl) tau_eps
    real(dl) dtauda, H
    external dtauda
    real(dl) TSpin
    n_H = NNow/a**3
    kappa_HH = kappa_HH_21cm(Tmat, .false.)
    kappa_eH = kappa_eH_21cm(Tmat, .false.)
    C10_HH = n_H*kappa_HH* (1- xe)
    C10_eH = n_H*kappa_eH*xe
    C10 = C10_HH + C10_eH    !only relevant when He ionization is negligible
    Rgamma = 1._dl/(C10+A10*Trad/T_21cm)
    Rm = 1._dl/(C10+A10*Tmat/T_21cm)

    !          TSpin=TsRecfast(a)
    !          write(*,'(9e15.5)') 1/a-1,Tmat,Tspin, Trad,C10_HH,C10_eH,A10*Trad/T_21cm,xe,&
    !                  n_H*kappa_pH_21cm(Tmat, .false.)*xe
    !          if (a>0.5) stop

    dC10 = (C10*Delta_source + &
        (C10_HH*kappa_HH_21cm(Tmat, .true.)+C10_eH*kappa_eH_21cm(Tmat, .true.)) * &
        Delta_Tm + (kappa_eH-kappa_HH)*xe*n_H*Delta_xe)



    Get21cm_source2 =  dC10*(Rgamma-Rm) +  C10*(Rm*Delta_tm - Delta_TCMB*Rgamma)

    TSpin=Recombination_Ts(a)
    H = (1/(a*dtauda(a)))
    tau_eps = a*line21_const*NNow/a**3/H/Tspin/1000

    Get21cm_source2 = Get21cm_source2 + &
        tau_eps/2*A10*( 1/(C10*T_21cm/Tmat+A10) -  1/(C10*T_21cm/Trad+A10) ) * &
        (Delta_source -vterm + dC10/C10 + 2*( - Rgamma*dC10 + Delta_TCMB*(C10*Rgamma-1)) &
        + Trad/(Tmat-Trad)*(Delta_tm-Delta_TCMB)   )

    end function Get21cm_source2



    !cccccccccccccccccccccccccccccccccccccccccccccccccccccccccccccccccccccccccc

    function Get21cm_dTs(a,Delta_n,Delta_Ts,Delta_TCMB,Delta_Tm,Tmat,Trad,xe )
    !d Delta T_s / d eta dropping small \Delta_xe terms
    use constants
    real(dl), intent(in) :: a,Delta_n,Delta_Ts,Delta_TCMB,Delta_Tm,Tmat,Trad,xe
    real(dl) :: Get21cm_dTs
    real(dl) n_H,C10, C10_HH, C10_eH, delta_C10
    real(dl) kappa_HH,kappa_eH, TSpin

    n_H = NNow/a**3
    kappa_HH = kappa_HH_21cm(Tmat, .false.)
    kappa_eH = kappa_eH_21cm(Tmat, .false.)
    C10_HH = n_H*kappa_HH* (1- xe)
    C10_eH = n_H*kappa_eH*xe
    C10 = C10_HH + C10_eH    !only relevant when He ionization is negligible
    TSpin=Recombination_ts(a)
    delta_C10 = C10*Delta_n + (C10_HH*kappa_HH_21cm(Tmat, .true.)+C10_eH*kappa_eH_21cm(Tmat, .true.))*Delta_Tm

    !          write(*,'(9e15.5)') 1/a-1,Tmat,Tspin, Trad,C10_HH,C10_eH,A10*Trad/T_21cm,xe,&
    !                  n_H*kappa_pH_21cm(Tmat, .false.)*xe

    Get21cm_dTs =  4*a*( TSpin/TMat*(Delta_Tm-Delta_ts)*C10 + (1-TSpin/TMat)*delta_C10 + &
        (Trad*Delta_TCMB - Tspin*Delta_Ts)*A10/T_21cm ) * MPC_in_sec

    end function Get21cm_dTs


    !cccccccccccccccccccccccccccccccccccccccccccccccccccccccccccccccccccccccccc

    subroutine output_window_sources(EV, sources, y, yprime, &
                    tau, a, adotoa, grho, gpres, &
                    k, etak, z, etakdot, phi, phidot, sigma, sigmadot, &
                    dgrho, clxg,clxb,clxc,clxnu, Delta_TM, Delta_xe, cs2, &
                    dgq, qg,  vb, qgdot, vbdot, &
                    dgpi, pig, pigdot, diff_rhopi, &
                    polter, polterdot, polterddot, octg, octgdot, E, Edot, &
                    opacity, dopacity, ddopacity, visibility, dvisibility, ddvisibility, exptau)
    !Line of sight sources for number counts, lensing and 21cm redshift windows
    use ThermoData
    type(EvolutionVars) EV
    real(dl) y(EV%nvar), yprime(EV%nvar)
    real(dL), intent(out) :: sources(:)
    real(dL), intent(in) :: tau, a, adotoa, grho, gpres, &
        k,etak, z, etakdot, phi, phidot, sigma, sigmadot, &
        dgrho, clxg,clxb,clxc,clxnu, cs2, &
        dgq, qg, vb, qgdot, vbdot, &
        dgpi, pig, pigdot, diff_rhopi, &
        polter, polterdot, polterddot, octg, octgdot, E(2:3), Edot(2:3), &
        opacity, dopacity, ddopacity, visibility, dvisibility, ddvisibility, exptau
    real(dl), intent(in) :: Delta_TM, Delta_xe
    real(dl) s(0:10), t(0:10)
    real(dl) counts_radial_source, counts_velocity_source, counts_density_source, counts_ISW_source, &
        counts_redshift_source, counts_timedelay_source, counts_potential_source
    integer w_ix, lineoff,lineoffpol
    real(dl) Delta_TCMB
    integer j
    real(dl) Tmat,Trad, Tspin, Delta_source, Delta_source2
    real(dl) xe, chi, polter_line
    
    j = EV%OutputStep
    if (line_reionization) sources(2)=0

    if (tau <= tau_start_redshiftwindows) return

    !There are line of sight contributions...
    if (Do21cm) then
        Delta_TCMB = clxg/4
        Delta_source = clxb
        Trad = CP%TCMB/a

        xe = Recombination_xe(a)
        Tmat = Recombination_Tm(a)

        Delta_source2 = Get21cm_source2(a,Delta_source,Delta_TCMB,Delta_Tm,Delta_xe,Tmat,Trad,xe, &
            k*(z+vb)/adotoa/3)
    end if

    do w_ix = 1, num_redshiftwindows
        associate (W => Redshift_W(w_ix))

            if (W%kind == window_lensing) then
                sources(3+w_ix) =-2*phi*W%win_lens(j)
            elseif (W%kind == window_counts) then
                !assume zero velocity bias and relevant tracer is CDM perturbation
                !neglect anisotropic stress in some places

                !Main density source
                if (counts_density) then
                    counts_density_source= W%wing(j)*(clxc*W%bias + (W%comoving_density_ev(j) - 3*adotoa)*sigma/k)
                    !Newtonian gauge count density; bias assumed to be on synchronous gauge CDM density
                else
                    counts_density_source= 0
                endif


                if (counts_redshift) then
                    !Main redshift distortion from kV_N/H j'' integrated by parts twice (V_N = sigma in synch gauge)
                    counts_redshift_source = ((4.D0*adotoa**2+gpres+grho/3.D0)/k*W%wing2(j)+ &
                        (-4.D0*W%dwing2(j)*adotoa+W%ddwing2(j))/k)*sigma+(-etak/adotoa*k/3.D0-dgrho/ &
                        adotoa/6.D0+(etak/adotoa*k/3.D0+dgrho/adotoa/6.D0+(dgq/2.D0-2.D0*etak*adotoa)/k) &
                        /EV%Kf(1))*W%wing2(j)+2.D0*W%dwing2(j)*etak/k/EV%Kf(1)
                else
                    counts_redshift_source= 0
                end if

                ! 2v j'/(H\chi) geometric term
                if (CP%tau0-tau > 0.1_dl .and. counts_radial) then
                    chi =  CP%tau0-tau
                    counts_radial_source= (1-2.5*W%dlog10Ndm)*((-4.D0*W%wing2(j)/chi*adotoa &
                        -2.D0*(-W%dwing2(j)*chi-W%wing2(j))/chi**2)/ &
                        k*sigma+2.D0*W%wing2(j)*etak/chi/k/EV%Kf(1))
                else
                    counts_radial_source = 0
                end if

                if (counts_timedelay) then
                    !time delay; WinV is int g/chi
                    counts_timedelay_source= 2*(1-2.5*W%dlog10Ndm)*W%WinV(j)*2*phi
                else
                    counts_timedelay_source = 0
                end if

                if (counts_ISW) then
                    !WinF is int wingtau
                    counts_ISW_source = W%WinF(j)*2*phidot
                else
                    counts_ISW_source = 0
                end if

                if (counts_potential) then
                    !approx phi = psi
                    counts_potential_source = ( phidot/adotoa + phi +(5*W%dlog10Ndm-2)*phi ) * W%wing(j) &
                        + phi * W%wingtau(j)
                else
                    counts_potential_source = 0
                end if

                if (counts_velocity) then
                    counts_velocity_source =  (-2.D0*W%wingtau(j)*adotoa+W%dwingtau(j))/k*sigma &
                        +W%wingtau(j)*etak/k/EV%Kf(1) &
                        - counts_radial_source  !don't double count terms; counts_radial is part of counts_velocity with 1/H/chi
                else
                    counts_velocity_source = 0
                end if

                sources(3+w_ix)=  counts_radial_source +  counts_density_source + counts_redshift_source &
                    + counts_timedelay_source + counts_potential_source &
                    + counts_ISW_source + counts_velocity_source

                sources(3+w_ix)=sources(3+w_ix)/W%Fq

                if (DoRedshiftLensing) &
                    sources(3+W%mag_index+num_redshiftwindows) = phi*W%win_lens(j)*(2-5*W%dlog10Ndm)
            elseif (W%kind == window_21cm) then
                if (line_basic) then
                    sources(3+w_ix)= exptau*(W%wing(j)*Delta_source + W%wing2(j)*Delta_source2 &
                        - W%Wingtau(j)*(clxb - (Delta_source2+clxg/4)))
                    !!    sources(3+w_ix)= exptau*W%wing(j)*phi
                else
                    sources(3+w_ix)= 0
                end if

                if (line_distortions ) then
                    !With baryon velocity, dropping small terms
                    s(1) =  (sigma/adotoa/3.D0-etak/adotoa**2/3.D0)*W%wing(j)*exptau*k
                    s(2) =  -1.D0/adotoa**2*exptau*W%wing(j)*dgrho/6.D0+((((4.D0*sigma+ &
                        vb)*adotoa+(-grho*sigma/2.D0-vb*grho/3.D0)/adotoa+(sigma*grho**2/18.D0+ &
                        vb*grho**2/18.D0)/adotoa**3)*W%wing(j)-4.D0*W%dwing(j)*sigma+(W%ddwing(j)*sigma+ &
                        W%ddwing(j)*vb)/adotoa+(W%dwing(j)*sigma*grho/3.D0+W%dwing(j)*vb*grho/3.D0)/ &
                        adotoa**2-2.D0*W%dwing(j)*vb+((-2.D0*etak+etak*grho/adotoa**2/3.D0)*W%wing(j) &
                        + 2.D0*W%dwing(j)*etak/adotoa)/EV%Kf(1))*exptau+ &
                        (-4.D0*visibility*sigma- 2.D0*visibility*vb+ &
                        (dvisibility*sigma+dvisibility*vb)/adotoa+(visibility*grho*sigma/3.D0+ &
                        visibility*vb*grho/3.D0)/adotoa**2)*W%wing(j)+2.D0*visibility*etak/adotoa*W%wing(j)/ &
                        EV%Kf(1)+(2.D0*visibility*W%dwing(j)*sigma+2.D0*visibility*W%dwing(j)*vb)/adotoa)/k
                    t(0) =  s(1)+s(2)

                    sources(3+w_ix)= sources(3+w_ix) + t(0)
                end if


                if (line_extra) then
                    !All sources except below
                    if (line_basic .and. line_distortions) then
                        sources(3+w_ix) =  (-2.D0/3.D0*sigma+2.D0/3.D0*etak/adotoa)*W%winV(j)*exptau*k+ &
                            (W%wing2(j)*Delta_source2+W%wing(j)*Delta_source+1.D0/adotoa*W%winV(j)*dgrho/3.D0)* &
                            exptau+((-W%dwing(j)*vb+(-(3.D0*gpres+grho)*sigma/3.D0 &
                            - 4.D0*adotoa**2*sigma)*W%winV(j)+4.D0*adotoa*W%dwinV(j)*sigma+(-sigma- &
                            vb)*W%ddWinV(j)-vbdot*W%wing(j)-W%dwinV(j)*vbdot+(-2.D0*W%dwinV(j)*etak &
                            + 2.D0*etak*adotoa*W%winV(j))/EV%Kf(1))*exptau-2.D0*visibility*sigma*W%dwinV(j)+ &
                            (4.D0*visibility*sigma*adotoa-dvisibility*sigma)*W%winV(j)-2.D0*visibility*W%winV(j)*etak/ &
                            EV%Kf(1)-visibility*W%dwinV(j)*vb-visibility*W%wing(j)*vb)/k+((2.D0*W%dwinV(j)*dgpi+ &
                            diff_rhopi*W%winV(j))*exptau+2.D0*visibility*W%winV(j)*dgpi)/k**2
                    else
                        s(1) =  ((-2.D0/3.D0*sigma+2.D0/3.D0*etak/adotoa)*W%winV(j)+(-sigma/adotoa/3.D0+ &
                            etak/adotoa**2/3.D0)*W%wing(j))*exptau*k+(1.D0/adotoa*W%winV(j)*dgrho/3.D0 &
                            + 1.D0/adotoa**2*W%wing(j)*dgrho/6.D0)*exptau
                        s(2) =  s(1)
                        s(6) =  ((-vb-sigma)*W%ddWinV(j)+(-4.D0*adotoa**2*sigma-&
                            (18.D0*gpres+ 6.D0*grho)*sigma/18.D0)*W%winV(j)+((-4.D0*sigma-vb)*adotoa-vbdot+&
                            (grho*sigma/ 2.D0+vb*grho/3.D0)/adotoa+(-grho**2*sigma/18.D0-vb*grho**2/18.D0)/ &
                            adotoa**3)*W%wing(j)+W%dwing(j)*vb+(-W%ddwing(j)*sigma-W%ddwing(j)*vb)/adotoa &
                            + 4.D0*W%dwinV(j)*sigma*adotoa+4.D0*W%dwing(j)*sigma+(-W%dwing(j)*grho*sigma/3.D0- &
                            W%dwing(j)*vb*grho/3.D0)/adotoa**2-W%dwinV(j)*vbdot+((2.D0*etak-etak*grho/ &
                            adotoa**2/3.D0)*W%wing(j)-2.D0*W%dwing(j)*etak/adotoa-2.D0*W%dwinV(j)*etak &
                            + 2.D0*etak*adotoa*W%winV(j))/EV%Kf(1))*exptau-visibility*W%dwinV(j)*vb+ &
                            (4.D0*visibility*sigma*adotoa-dvisibility*sigma)*W%winV(j)
                        s(5) =  s(6)+(-2.D0*visibility*etak/adotoa*W%wing(j)-2.D0*visibility*W%winV(j)*etak)/ &
                            EV%Kf(1)+(4.D0*visibility*sigma+(-visibility*grho*sigma/3.D0-visibility*vb*grho/3.D0)/ &
                            adotoa**2+visibility*vb+(-dvisibility*sigma-dvisibility*vb)/adotoa)*W%wing(j)+ &
                            (-2.D0*visibility*W%dwing(j)*sigma-2.D0*visibility*W%dwing(j)*vb)/adotoa &
                            - 2.D0*visibility*W%dwinV(j)*sigma
                        s(6) =  1.D0/k
                        s(4) =  s(5)*s(6)
                        s(5) =  ((diff_rhopi*W%winV(j)+2.D0*W%dwinV(j)*dgpi)*exptau &
                            + 2.D0*visibility*dgpi*W%winV(j))/k**2
                        s(3) =  s(4)+s(5)
                        t(0) =  s(2)+s(3)

                        sources(3+w_ix) =   sources(3+w_ix) + t(0)
                    end if
                end if



                if (line_reionization) then
                    if (num_redshiftwindows>1) stop 'reionization only for one window at the mo'
                    lineoff=EV%reion_line_ix
                    lineoffpol = lineoff+EV%lmaxline-1

                    if (tau  < CP%tau0) then
                        polter_line = 0.1_dl*y(lineoff+2)+9._dl/15._dl*y(lineoffpol+2)
                        sources(2)=visibility*polter_line*(15._dl/2._dl)/(f_K(CP%tau0-tau)*k)**2
                    else
                        sources(2)=0
                    end if

                    if (.not. use_mK) sources(2)= sources(2) /W%Fq

                    s(1) =  visibility*y(lineoff+2)/4.D0+visibility*y(lineoff)
                    s(2) =  s(1)
                    s(4) =  (-1.D0/EV%Kf(1)*visibility*W%winV(j)*etak/10.D0-visibility*sigma*W%dwinV(j)/10.D0 &
                        - 9.D0/20.D0*visibility*yprime(lineoff+2)-27.D0/100.D0*visibility*opacity*y(lineoff+1) &
                        - 9.D0/10.D0*dvisibility*y(lineoff+3)-3.D0/20.D0*visibility*opacity*EV%Kf(2)*y(lineoffpol+3)+ &
                        visibility*W%dwinV(j)*vb+81.D0/200.D0*visibility*opacity*y(lineoff+3) &
                        +3.D0/5.D0*dvisibility*y(lineoff+1)+3.D0/10.D0*visibility*yprime(lineoff+1)+ &
                        (visibility*adotoa*sigma/5.D0+(36.D0*visibility*opacity-80.D0*dvisibility)*sigma/400.D0+ &
                        dvisibility*vb+visibility*vbdot)*W%winV(j))/k
                    s(5) =  (visibility*W%winV(j)*dgpi/10.D0+9.D0/20.D0*visibility*dopacity*y(lineoffpol+2) &
                        + 261.D0/400.D0*visibility*opacity**2.D0*y(lineoff+2)&
                        -117.D0/200.D0*visibility*opacity**2.D0*y(lineoffpol+2)+3.D0/4.D0*ddvisibility*y(lineoff+2) &
                        - 27.D0/20.D0*dvisibility*opacity*y(lineoff+2)+9.D0/10.D0*dvisibility*opacity*y(lineoffpol+2)&
                        -27.D0/40.D0*visibility*dopacity*y(lineoff+2))/k**2
                    s(3) =  s(4)+s(5)
                    t(0) =  s(2)+s(3)

                    sources(3+w_ix)= sources(3+w_ix) + t(0)
                end if

                if (line_phot_quadrupole) then
                    s(1) =  (EV%kf(1)*W%wing2(j)*pig/2.D0+(-clxg/4.D0-5.D0/8.D0*pig)*W%wing2(j))*exptau
                    s(3) =  ((-1.D0/EV%kf(1)*W%wing2(j)*etak+(-sigma+9.D0/8.D0*EV%kf(2)*y(9) &
                        -3.D0/4.D0*qg)*W%dwing2(j)+(-opacity*vb+2.D0*adotoa*sigma+9.D0/8.D0*EV%kf(2)*yprime(9) &
                        + 3.D0/8.D0*opacity*EV%kf(2)*E(3)+3.D0/4.D0*opacity*qg)*W%wing2(j))*exptau+ &
                        (-3.D0/4.D0*visibility*qg-visibility*sigma+9.D0/8.D0*visibility*EV%kf(2)*y(9))*W%wing2(j))/k
                    s(4) =  (((27.D0/16.D0*opacity*pig-15.D0/8.D0*pigdot &
                        -9.D0/8.D0*opacity*E(2))*W%dwing2(j)+(27.D0/16.D0*dopacity*pig &
                        +9.D0/8.D0*opacity**2.D0*E(2)-9.D0/8.D0*opacity**2.D0*polter &
                        +27.D0/16.D0*opacity*pigdot+dgpi-9.D0/8.D0*dopacity*E(2))*W%wing2(j)&
                        -15.D0/8.D0*W%ddwing2(j)*pig)*exptau-15.D0/4.D0*visibility*W%dwing2(j)*pig+(- &
                        (-27.D0*visibility*opacity+30.D0*dvisibility)*pig/16.D0-9.D0/8.D0*visibility*opacity*E(2) &
                        - 15.D0/8.D0*visibility*pigdot)*W%wing2(j))/k**2
                    s(2) =  s(3)+s(4)
                    t(0) =  s(1)+s(2)

                    sources(3+w_ix)= sources(3+w_ix)+ t(0)
                end if


                if (line_phot_dipole) then
                    sources(3+w_ix)=sources(3+w_ix) + (EV%kf(1)*W%wing2(j)*pig/2.D0-W%wing2(j)*clxg/4.D0)*exptau &
                        +(((vbdot- opacity*vb+3.D0/4.D0*opacity*qg)*&
                        W%wing2(j)+(vb-3.D0/4.D0*qg)*W%dwing2(j))*exptau+&
                        (visibility*vb-3.D0/4.D0*visibility*qg)*W%wing2(j))/k
                end if

                if (.not. use_mK) sources(3+w_ix)= sources(3+w_ix) /W%Fq
            end if
        end associate
    end do
    end subroutine output_window_sources

    !cccccccccccccccccccccccccccccccccccccccccccccccccccccccccccccccccccccccccc

    subroutine output(EV, y, j, tau,sources, num_custom_sources)
    use ThermoData
    type(EvolutionVars) EV
    real(dl) y(EV%nvar), yprime(EV%nvar)
    integer, intent(in) :: j
    real(dl) tau
    real(dl), target :: sources(CTransScal%NumSources)
    integer, intent(in) :: num_custom_sources

    yprime = 0
    EV%OutputSources => Sources
    EV%OutputStep = j
    if (num_custom_sources>0) &
        EV%CustomSources => sources(CTransScal%NumSources - num_custom_sources+1:)
    call derivs(EV,EV%ScalEqsToPropagate,tau,y,yprime)
    nullify(EV%OutputSources, EV%CustomSources)

    end subroutine output


    !cccccccccccccccccccccccccccccccccccccccccccccccccccccccccccccccccccccccc
    subroutine outputt(EV,yt,n,tau,dt,dte,dtb)
    !calculate the tensor sources for open and closed case
    use ThermoData

    implicit none
    integer n
    type(EvolutionVars) :: EV
    real(dl), target :: yt(n), ytprime(n)
    real(dl) tau,dt,dte,dtb,x,polterdot,polterddot,prefac
    real(dl) pig, pigdot, octg, aux, polter, shear, adotoa,a
    real(dl) sinhxr,cothxor
    real(dl) k,k2
    real(dl), dimension(:),pointer :: E,Bprime,Eprime
    real(dl), target :: pol(3),polEprime(3), polBprime(3)
    real(dl) dtauda
    real(dl) opacity, dopacity, ddopacity, &
        visibility, dvisibility, ddvisibility, exptau, lenswindow

    call derivst(EV,EV%nvart,tau,yt,ytprime)

    k2=EV%k2_buf
    k=EV%k_buf
    aux=EV%aux_buf
    shear = yt(3)

    x=(CP%tau0-tau)/CP%r
    call IonizationFunctionsAtTime(tau, opacity, dopacity, ddopacity, &
        visibility, dvisibility, ddvisibility, exptau, lenswindow)

    !  And the electric part of the Weyl.
    if (.not. EV%TensTightCoupling) then
        !  Use the full expression for pigdt
        pig=yt(EV%g_ix+2)
        pigdot=ytprime(EV%g_ix+2)
        E => yt(EV%E_ix+1:)
        Eprime=> ytprime(EV%E_ix+1:)
        Bprime => ytprime(EV%B_ix+1:)
        octg=ytprime(EV%g_ix+3)
    else
        !  Use the tight-coupling approximation
        a =yt(1)
        adotoa = 1/(a*dtauda(a))
        pigdot=32._dl/45._dl*k/opacity*(2._dl*adotoa*shear+ytprime(3))
        pig = 32._dl/45._dl*k/opacity*shear
        pol=0
        polEprime=0
        polBprime=0
        E=>pol
        EPrime=>polEPrime
        BPrime=>polBPrime
        E(2)=pig/4._dl
        EPrime(2)=pigdot/4
        octg=0
    endif

    sinhxr=rofChi(x)*CP%r

    if (EV%q*sinhxr > 1.e-8_dl) then
        prefac=sqrt(EV%q2*CP%r*CP%r-CP%Ksign)
        cothxor=cosfunc(x)/sinhxr

        polter = 0.1_dl*pig + 9._dl/15._dl*E(2)
        polterdot=9._dl/15._dl*Eprime(2) + 0.1_dl*pigdot
        polterddot = 9._dl/15._dl*(-dopacity*(E(2)-polter)-opacity*(  &
            Eprime(2)-polterdot) + k*(2._dl/3._dl*Bprime(2)*aux - 5._dl/27._dl*Eprime(3)*EV%Kft(2))) &
            +0.1_dl*(k*(-octg*EV%Kft(2)/3._dl + 8._dl/15._dl*ytprime(3)) - &
            dopacity*(pig - polter) - opacity*(pigdot-polterdot))

        dt=(shear*exptau + (15._dl/8._dl)*polter*visibility/k)*CP%r/sinhxr**2/prefac

        dte=CP%r*15._dl/8._dl/k/prefac* &
            ((ddvisibility*polter + 2._dl*dvisibility*polterdot + visibility*polterddot)  &
            + 4._dl*cothxor*(dvisibility*polter + visibility*polterdot) - &
            visibility*polter*(k2 -6*cothxor**2))

        dtb=15._dl/4._dl*EV%q*CP%r/k/prefac*(visibility*(2._dl*cothxor*polter + polterdot) + dvisibility*polter)
    else
        dt=0._dl
        dte=0._dl
        dtb=0._dl
    end if

    end subroutine outputt

    !cccccccccccccccccccccccccccccccccccccccccccccccccccccccccccccccccccccccc
    subroutine outputv(EV,yv,n,tau,dt,dte,dtb)
    !calculate the vector sources
    use ThermoData

    implicit none
    integer n
    type(EvolutionVars) :: EV
    real(dl), target :: yv(n), yvprime(n)
    real(dl) tau,dt,dte,dtb,x,polterdot
    real(dl) vb,qg, pig, polter, sigma
    real(dl) k,k2
    real(dl), dimension(:),pointer :: E,Eprime
    real(dl) opacity, dopacity, ddopacity, &
        visibility, dvisibility, ddvisibility, exptau, lenswindow


    call derivsv(EV,EV%nvarv,tau,yv,yvprime)

    k2=EV%k2_buf
    k=EV%k_buf
    sigma = yv(2)
    vb  = yv(3)
    qg  = yv(4)
    pig = yv(5)


    x=(CP%tau0-tau)*k

    if (x > 1.e-8_dl) then
        E => yv(EV%lmaxv+3:)
        Eprime=> yvprime(EV%lmaxv+3:)

        polter = 0.1_dl*pig + 9._dl/15._dl*E(2)
        polterdot=9._dl/15._dl*Eprime(2) + 0.1_dl*yvprime(5)

        call IonizationFunctionsAtTime(tau, opacity, dopacity, ddopacity, &
            visibility, dvisibility, ddvisibility, exptau, lenswindow)

        if (yv(1) < 1e-3) then
            dt = 1
        else
            dt =0
        end if
        dt= (4*(vb+sigma)*visibility + 15._dl/2/k*( visibility*polterdot + dvisibility*polter) &
            + 4*(exptau*yvprime(2)) )/x

        dte= 15._dl/2*2*polter/x**2*visibility + 15._dl/2/k*(dvisibility*polter + visibility*polterdot)/x

        dtb= -15._dl/2*polter/x*visibility
    else
        dt=0
        dte=0
        dtb=0
    end if

    end subroutine outputv


    !cccccccccccccccccccccccccccccccccccccccccccccccccccccccccccccccccccccccccccccc
    subroutine initial(EV,y, tau)
    !  Initial conditions.
    use ThermoData
    implicit none

    type(EvolutionVars) EV
    real(dl) y(EV%nvar)
    real(dl) Rp15,tau,x,x2,x3,om,omtau, &
        Rc,Rb,Rv,Rg,grhonu,chi
    real(dl) k,k2
    real(dl) a,a2, iqg, rhomass,a_massive, ep
    integer l,i, nu_i, j, ind
    integer, parameter :: i_clxg=1,i_clxr=2,i_clxc=3, i_clxb=4, &
        i_qg=5,i_qr=6,i_vb=7,i_pir=8, i_eta=9, i_aj3r=10,i_clxde=11,i_vde=12
    integer, parameter :: i_max = i_vde
    real(dl) initv(6,1:i_max), initvec(1:i_max)

    nullify(EV%OutputTransfer) !Should not be needed, but avoids issues in ifort 14
    nullify(EV%OutputSources)
    nullify(EV%CustomSources)

    if (CP%flat) then
        EV%k_buf=EV%q
        EV%k2_buf=EV%q2
        EV%Kf(1:EV%MaxlNeeded)=1._dl
    else
        EV%k2_buf=EV%q2-CP%curv
        EV%k_buf=sqrt(EV%k2_buf)

        do l=1,EV%MaxlNeeded
            EV%Kf(l)=1._dl-CP%curv*(l*(l+2))/EV%k2_buf
        end do
    end if

    k=EV%k_buf
    k2=EV%k2_buf

    do j=1,EV%MaxlNeeded
        EV%denlk(j)=denl(j)*k*j
        EV%denlk2(j)=denl(j)*k*EV%Kf(j)*(j+1)
        EV%polfack(j)=polfac(j)*k*EV%Kf(j)*denl(j)
    end do

    !Get time to switch off tight coupling
    !The numbers here are a bit of guesswork
    !The high k increase saves time for very small loss of accuracy
    !The lower k ones are more delicate. Nead to avoid instabilities at same time
    !as ensuring tight coupling is accurate enough
    if (EV%k_buf > epsw) then
        if (EV%k_buf > epsw*5) then
            ep=ep0*5/AccuracyBoost
            if (HighAccuracyDefault) ep = ep*0.65
        else
            ep=ep0
        end if
    else
        ep=ep0
    end if
    if (second_order_tightcoupling) ep=ep*2
    EV%TightSwitchoffTime = min(tight_tau,Thermo_OpacityToTime(EV%k_buf/ep))

    y=0

    !  k*tau, (k*tau)**2, (k*tau)**3
    x=k*tau
    x2=x*x
    x3=x2*x
    rhomass =  sum(grhormass(1:CP%Nu_mass_eigenstates))
    grhonu=rhomass+grhornomass

    om = (grhob+grhoc)/sqrt(3*(grhog+grhonu))
    omtau=om*tau
    Rv=grhonu/(grhonu+grhog)

    Rg = 1-Rv
    Rc=CP%omegac/(CP%omegac+CP%omegab)
    Rb=1-Rc
    Rp15=4*Rv+15

    if (CP%Scalar_initial_condition > initial_nummodes) &
        call MpiStop('Invalid initial condition for scalar modes')

    a=tau*adotrad*(1+omtau/4)
    a2=a*a

    initv=0

    !  Set adiabatic initial conditions

    chi=1  !Get transfer function for chi
    initv(1,i_clxg)=-chi*EV%Kf(1)/3*x2*(1-omtau/5)
    initv(1,i_clxr)= initv(1,i_clxg)
    initv(1,i_clxb)=0.75_dl*initv(1,i_clxg)
    initv(1,i_clxc)=initv(1,i_clxb)
    initv(1,i_qg)=initv(1,i_clxg)*x/9._dl
    initv(1,i_qr)=-chi*EV%Kf(1)*(4*Rv+23)/Rp15*x3/27
    initv(1,i_vb)=0.75_dl*initv(1,i_qg)
    initv(1,i_pir)=chi*4._dl/3*x2/Rp15*(1+omtau/4*(4*Rv-5)/(2*Rv+15))
    initv(1,i_aj3r)=chi*4/21._dl/Rp15*x3
    initv(1,i_eta)=-chi*2*EV%Kf(1)*(1 - x2/12*(-10._dl/Rp15 + EV%Kf(1)))

    if (CP%Scalar_initial_condition/= initial_adiabatic) then
        !CDM isocurvature

        initv(2,i_clxg)= Rc*omtau*(-2._dl/3 + omtau/4)
        initv(2,i_clxr)=initv(2,i_clxg)
        initv(2,i_clxb)=initv(2,i_clxg)*0.75_dl
        initv(2,i_clxc)=1+initv(2,i_clxb)
        initv(2,i_qg)=-Rc/9*omtau*x
        initv(2,i_qr)=initv(2,i_qg)
        initv(2,i_vb)=0.75_dl*initv(2,i_qg)
        initv(2,i_pir)=-Rc*omtau*x2/3/(2*Rv+15._dl)
        initv(2,i_eta)= Rc*omtau*(1._dl/3 - omtau/8)*EV%Kf(1)
        initv(2,i_aj3r)=0
        !Baryon isocurvature
        if (Rc==0) call MpiStop('Isocurvature initial conditions assume non-zero dark matter')

        initv(3,:) = initv(2,:)*(Rb/Rc)
        initv(3,i_clxc) = initv(3,i_clxb)
        initv(3,i_clxb)= initv(3,i_clxb)+1

        !neutrino isocurvature density mode

        initv(4,i_clxg)=Rv/Rg*(-1 + x2/6)
        initv(4,i_clxr)=1-x2/6
        initv(4,i_clxc)=-omtau*x2/80*Rv*Rb/Rg
        initv(4,i_clxb)= Rv/Rg/8*x2
        iqg = - Rv/Rg*(x/3 - Rb/4/Rg*omtau*x)
        initv(4,i_qg) =iqg
        initv(4,i_qr) = x/3
        initv(4,i_vb)=0.75_dl*iqg
        initv(4,i_pir)=x2/Rp15
        initv(4,i_eta)=EV%Kf(1)*Rv/Rp15/3*x2

        !neutrino isocurvature velocity mode

        initv(5,i_clxg)=Rv/Rg*x - 2*x*omtau/16*Rb*(2+Rg)/Rg**2
        initv(5,i_clxr)=-x -3*x*omtau*Rb/16/Rg
        initv(5,i_clxc)=-9*omtau*x/64*Rv*Rb/Rg
        initv(5,i_clxb)= 3*Rv/4/Rg*x - 9*omtau*x/64*Rb*(2+Rg)/Rg**2
        iqg = Rv/Rg*(-1 + 3*Rb/4/Rg*omtau+x2/6 +3*omtau**2/16*Rb/Rg**2*(Rg-3*Rb))
        initv(5,i_qg) =iqg
        initv(5,i_qr) = 1 - x2/6*(1+4*EV%Kf(1)/(4*Rv+5))
        initv(5,i_vb)=0.75_dl*iqg
        initv(5,i_pir)=2*x/(4*Rv+5)+omtau*x*6/Rp15/(4*Rv+5)
        initv(5,i_eta)=2*EV%Kf(1)*x*Rv/(4*Rv+5) + omtau*x*3*EV%Kf(1)*Rv/32*(Rb/Rg - 80/Rp15/(4*Rv+5))
        initv(5,i_aj3r) = 3._dl/7*x2/(4*Rv+5)

        !quintessence isocurvature mode
    end if

    if (CP%Scalar_initial_condition==initial_vector) then
        InitVec = 0
        do i=1,initial_nummodes
            InitVec = InitVec+ initv(i,:)*CP%InitialConditionVector(i)
        end do
    else
        InitVec = initv(CP%Scalar_initial_condition,:)
        if (CP%Scalar_initial_condition==initial_adiabatic) InitVec = -InitVec
        !So we start with chi=-1 as before
    end if

    y(1)=a
    y(2)= -InitVec(i_eta)*k/2
    !get eta_s*k, where eta_s is synchronous gauge variable

    !  CDM
    y(3)=InitVec(i_clxc)

    !  Baryons
    y(4)=InitVec(i_clxb)
    y(5)=InitVec(i_vb)

    !  Photons
    y(EV%g_ix)=InitVec(i_clxg)
    y(EV%g_ix+1)=InitVec(i_qg)

<<<<<<< HEAD
    ! DarkEnergy: This initializes also i_vq, when num_perturb_equations is set
    !             to 2.
    if (CP%DarkEnergy%num_perturb_equations > 0) &
        y(EV%w_ix:EV%w_ix + CP%DarkEnergy%num_perturb_equations - 1) = &
        InitVec(i_clxq:i_clxq + CP%DarkEnergy%num_perturb_equations - 1)

    if (Evolve_delta_Ts) then
        y(EV%Ts_ix) = y(EV%g_ix)/4
=======
    if (w_lam /= -1 .and. w_Perturb) then
        y(EV%w_ix) = InitVec(i_clxde)
        y(EV%w_ix+1) = InitVec(i_vde)
>>>>>>> 225a21a0
    end if

    !  Neutrinos
    y(EV%r_ix)=InitVec(i_clxr)
    y(EV%r_ix+1)=InitVec(i_qr)
    y(EV%r_ix+2)=InitVec(i_pir)

    if (EV%lmaxnr>2) then
        y(EV%r_ix+3)=InitVec(i_aj3r)
    endif

    if (CP%Num_Nu_massive == 0) return

    do nu_i = 1, CP%Nu_mass_eigenstates
        EV%MassiveNuApproxTime(nu_i) = Nu_tau_massive(nu_i)
        a_massive =  20000*k/nu_masses(nu_i)*AccuracyBoost*lAccuracyBoost
        if (a_massive >=0.99) then
            EV%MassiveNuApproxTime(nu_i)=CP%tau0+1
        else if (a_massive > 17.d0/nu_masses(nu_i)*AccuracyBoost) then
            EV%MassiveNuApproxTime(nu_i)=max(EV%MassiveNuApproxTime(nu_i),DeltaTime(0._dl,a_massive, 0.01_dl))
        end if
        ind = EV%nu_ix(nu_i)
        do  i=1,EV%nq(nu_i)
            y(ind:ind+2)=y(EV%r_ix:EV%r_ix+2)
            if (EV%lmaxnu_tau(nu_i)>2) y(ind+3)=InitVec(i_aj3r)
            ind = ind + EV%lmaxnu_tau(nu_i)+1
        end do
    end do

    end subroutine initial


    !cccccccccccccccccccccccccccccccccccccccccccccccccccccccccccccccccccccccc
    subroutine initialt(EV,yt,tau)
    !  Initial conditions for tensors
    use ThermoData
    implicit none
    real(dl) bigR,tau,x,aj3r,elec, pir, rhomass
    integer l
    type(EvolutionVars) EV
    real(dl) k,k2 ,a, omtau
    real(dl) yt(EV%nvart)
    real(dl) tens0, ep, tensfac

    if (CP%flat) then
        EV%aux_buf=1._dl
        EV%k2_buf=EV%q2
        EV%k_buf=EV%q
        EV%Kft(1:EV%MaxlNeededt)=1._dl !initialize for flat case
    else
        EV%k2_buf=EV%q2-3*CP%curv
        EV%k_buf=sqrt(EV%k2_buf)
        EV%aux_buf=sqrt(1._dl+3*CP%curv/EV%k2_buf)
    endif

    k=EV%k_buf
    k2=EV%k2_buf

    do l=1,EV%MaxlNeededt
        if (.not. CP%flat) EV%Kft(l)=1._dl-CP%curv*((l+1)**2-3)/k2
        EV%denlkt(1,l)=k*denl(l)*l !term for L-1
        tensfac=real((l+3)*(l-1),dl)/(l+1)
        EV%denlkt(2,l)=k*denl(l)*tensfac*EV%Kft(l) !term for L+1
        EV%denlkt(3,l)=k*denl(l)*tensfac**2/(l+1)*EV%Kft(l) !term for polarization
        EV%denlkt(4,l)=k*4._dl/(l*(l+1))*EV%aux_buf !other for polarization
    end do

    if (k > 0.06_dl*epsw) then
        ep=ep0
    else
        ep=0.2_dl*ep0
    end if

    !    finished_tightcoupling = ((k/opacity > ep).or.(1._dl/(opacity*tau) > ep))
    EV%TightSwitchoffTime = min(tight_tau,Thermo_OpacityToTime(EV%k_buf/ep))

    a=tau*adotrad
    rhomass =  sum(grhormass(1:CP%Nu_mass_eigenstates))
    omtau = tau*(grhob+grhoc)/sqrt(3*(grhog+rhomass+grhornomass))

    if (DoTensorNeutrinos) then
        bigR = (rhomass+grhornomass)/(rhomass+grhornomass+grhog)
    else
        bigR = 0._dl
    end if

    x=k*tau

    yt(1)=a
    tens0 = 1

    yt(2)= tens0
    !commented things are for the compensated mode with magnetic fields; can be neglected
    !-15/28._dl*x**2*(bigR-1)/(15+4*bigR)*Magnetic*(1-5./2*omtau/(2*bigR+15))

    elec=-tens0*(1+2*CP%curv/k2)*(2*bigR+10)/(4*bigR+15) !elec, with H=1

    !shear
    yt(3)=-5._dl/2/(bigR+5)*x*elec
    !          + 15._dl/14*x*(bigR-1)/(4*bigR+15)*Magnetic*(1 - 15./2*omtau/(2*bigR+15))

    yt(4:EV%nvart)=0._dl

    !  Neutrinos
    if (DoTensorNeutrinos) then
        pir=-2._dl/3._dl/(bigR+5)*x**2*elec
        !           + (bigR-1)/bigR*Magnetic*(1-15./14*x**2/(15+4*bigR))
        aj3r=  -2._dl/21._dl/(bigR+5)*x**3*elec !&
            !           + 3._dl/7*x*(bigR-1)/bigR*Magnetic
            yt(EV%r_ix+2)=pir
        yt(EV%r_ix+3)=aj3r
        !Should set up massive too, but small anyway..
    end if

    end subroutine initialt

    !cccccccccccccccccccccccccccccccccccccccccccccccccccccccccccccccccccccccc
    subroutine initialv(EV,yv,tau)
    !  Initial conditions for vectors

    implicit none
    real(dl) bigR,Rc,tau,x,pir
    type(EvolutionVars) EV
    real(dl) k,k2 ,a, omtau
    real(dl) yv(EV%nvarv)

    if (CP%flat) then
        EV%k2_buf=EV%q2
        EV%k_buf=EV%q
    else
        call MpiStop('Vectors not supported in non-flat models')
    endif

    k=EV%k_buf
    k2=EV%k2_buf

    omtau = tau*(grhob+grhoc)/sqrt(3*(grhog+grhornomass))

    a=tau*adotrad*(1+omtau/4)

    x=k*tau

    bigR = (grhornomass)/(grhornomass+grhog)
    Rc=CP%omegac/(CP%omegac+CP%omegab)

    yv(1)=a


    yv(2)= vec_sig0*(1- 15._dl/2*omtau/(4*bigR+15)) + 45._dl/14*x*Magnetic*(BigR-1)/(4*BigR+15)
    !qg
    yv(4)= vec_sig0/3* (4*bigR + 5)/(1-BigR)*(1  -0.75_dl*omtau*(Rc-1)/(bigR-1)* &
        (1 - 0.25_dl*omtau*(3*Rc-2-bigR)/(BigR-1))) &
        -x/2*Magnetic
    yv(3)= 3._dl/4*yv(4)

    yv(5:EV%nvarv) = 0

    !        if (.false.) then
    !         yv((EV%lmaxv-1+1)+(EV%lmaxpolv-1)*2+3+1) = vec_sig0/6/bigR*x**2*(1+2*bigR*omtau/(4*bigR+15))
    !         yv((EV%lmaxv-1+1)+(EV%lmaxpolv-1)*2+3+2) = -2/3._dl*vec_sig0/bigR*x*(1 +3*omtau*bigR/(4*bigR+15))
    !         yv((EV%lmaxv-1+1)+(EV%lmaxpolv-1)*2+3+3) = 1/4._dl*vec_sig0/bigR*(5+4*BigR)
    !         yv((EV%lmaxv-1+1)+(EV%lmaxpolv-1)*2+3+4) =1/9.*x*vec_sig0*(5+4*bigR)/bigR
    !         yv(4) = 0
    !         yv(3)= 3._dl/4*yv(4)
    !          return
    !        end if

    !  Neutrinos
    !q_r
    yv((EV%lmaxv-1+1)+(EV%lmaxpolv-1)*2+3+1) = -1._dl/3*vec_sig0*(4*BigR+5)/bigR &
        + x**2*vec_sig0/6/BigR +0.5_dl*x*(1/bigR-1)*Magnetic
    !pi_r
    pir=-2._dl/3._dl*x*vec_sig0/BigR - (1/bigR-1)*Magnetic
    yv((EV%lmaxv-1+1)+(EV%lmaxpolv-1)*2+3+1 +1)=pir
    yv((EV%lmaxv-1+1)+(EV%lmaxpolv-1)*2+3+1 +2)=3._dl/7*x*Magnetic*(1-1/BigR)

    end subroutine initialv


    subroutine outtransf(EV, y,tau, Arr)
    !write out clxc, clxb, clxg, clxn
    implicit none
    type(EvolutionVars) EV
    real(dl), intent(in) :: tau
    real, target :: Arr(:)
    real(dl) y(EV%nvar),yprime(EV%nvar)

    yprime = 0
    EV%OutputTransfer =>  Arr
    call derivs(EV,EV%ScalEqsToPropagate,tau,y,yprime)
    nullify(EV%OutputTransfer)
    Arr(Transfer_kh+1:Transfer_max) = Arr(Transfer_kh+1:Transfer_max)/EV%k2_buf

    end subroutine outtransf


    !cccccccccccccccccccccccccccccccccccccccccccccccccccccccccccccccccccc
    subroutine derivs(EV,n,tau,ay,ayprime)
    !  Evaluate the time derivatives of the perturbations
    !  ayprime is not necessarily GaugeInterface.yprime, so keep them distinct
    use constants, only : barssc0, Compton_CT, line21_const
    use ThermoData
    use MassiveNu
    use Recombination
    use RECDATA, only : CB1

    implicit none
    type(EvolutionVars) EV

    integer n,nu_i
    real(dl) ay(n),ayprime(n)
    real(dl) tau,w
    real(dl) k,k2

    !  Internal variables.

    real(dl) opacity
    real(dl) photbar,cs2,pb43,grho,slip,clxgdot, &
        clxcdot,clxbdot,adotdota,gpres,clxrdot,etak
    real(dl) q,aq,v
    real(dl) G11_t,G30_t, wnu_arr(max_nu)

    real(dl) dgq,grhob_t,grhor_t,grhoc_t,grhog_t,grhov_t,grhonu_t,sigma,polter
    real(dl) w_dark_energy_t !equation of state of dark energy
    real(dl) gpres_noDE !Pressure with matter and radiation, no dark energy
    real(dl) qgdot,qrdot,pigdot,pirdot,vbdot,dgrho,adotoa
    real(dl) a,a2,z,clxc,clxb,vb,clxg,qg,pig,clxr,qr,pir
<<<<<<< HEAD
    real(dl) E2, dopacity
=======
    real(dl) clxde, qde,  E2, dopacity
>>>>>>> 225a21a0
    integer l,i,ind, ind2, off_ix, ix
    real(dl) dgs,sigmadot,dz !, ddz
    real(dl) dgpi,dgrho_matter,grho_matter, clxnu, gpres_nu
    !non-flat vars
    real(dl) cothxor !1/tau in flat case
    real(dl) xe,Trad, Delta_TM, Tmat, Delta_TCMB
    real(dl) delta_p, wing_t, wing2_t,winv_t
    real(dl) Delta_source2, polter_line
    real(dl) Delta_xe, Tspin, tau_eps, tau_fac, Tb
    integer lineoff,lineoffpol
    !Variables for source calculation
    real(dl) diff_rhopi, pidot_sum, dgpi_diff, phi
    real(dl) E(2:3), Edot(2:3)
    real(dl) phidot, polterdot, polterddot, octg, octgdot
    real(dl) ddopacity, visibility, dvisibility, ddvisibility, exptau, lenswindow
    real(dl) ISW, quadrupole_source, doppler, monopole_source, tau0, ang_dist
    real(dl) dgrho_de, dgq_de
    
    k=EV%k_buf
    k2=EV%k2_buf

    a=ay(1)
    a2=a*a

    etak=ay(2)

    !  CDM variables
    clxc=ay(3)

    !  Baryon variables
    clxb=ay(4)
    vb=ay(5)

    !  Compute expansion rate from: grho 8*pi*rho*a**2

    grhob_t=grhob/a
    grhoc_t=grhoc/a
    grhor_t=grhornomass/a2
    grhog_t=grhog/a2
    call CP%DarkEnergy%BackgroundDensityAndPressure(a, grhov_t, w_dark_energy_t)

    !  Get sound speed and ionisation fraction.
    if (EV%TightCoupling) then
        call thermo(tau,cs2,opacity,dopacity)
    else
        call thermo(tau,cs2,opacity)
    end if

    gpres_nu=0
    grhonu_t=0

    !total perturbations: matter terms first, then add massive nu, de and radiation
    !  8*pi*a*a*SUM[rho_i*clx_i]
    dgrho_matter=grhob_t*clxb+grhoc_t*clxc
    !  8*pi*a*a*SUM[(rho_i+p_i)*v_i]
    dgq=grhob_t*vb

    if (CP%Num_Nu_Massive > 0) then
        call MassiveNuVars(EV,ay,a,grhonu_t,gpres_nu,dgrho_matter,dgq, wnu_arr)
    end if

    grho_matter=grhonu_t+grhob_t+grhoc_t
    grho = grho_matter+grhor_t+grhog_t+grhov_t
    gpres_noDE = gpres_nu + (grhor_t + grhog_t)/3

    if (CP%flat) then
        adotoa=sqrt(grho/3)
        cothxor=1._dl/tau
    else
        adotoa=sqrt((grho+grhok)/3._dl)
        cothxor=1._dl/tanfunc(tau/CP%r)/CP%r
    end if

    dgrho = dgrho_matter

<<<<<<< HEAD
=======
    if (w_lam /= -1 .and. w_Perturb) then
        clxde=ay(EV%w_ix)
        qde=ay(EV%w_ix+1)*(1+w_lam)
        dgrho=dgrho + clxde*grhov_t
        dgq = dgq + qde*grhov_t
    end if

>>>>>>> 225a21a0
    if (EV%no_nu_multpoles) then
        !RSA approximation of arXiv:1104.2933, dropping opactity terms in the velocity
        !Approximate total density variables with just matter terms
        z=(0.5_dl*dgrho/k + etak)/adotoa
        dz= -adotoa*z - 0.5_dl*dgrho/k
        clxr=-4*dz/k
        qr=-4._dl/3*z
        pir=0
    else
        !  Massless neutrinos
        clxr=ay(EV%r_ix)
        qr  =ay(EV%r_ix+1)
        pir =ay(EV%r_ix+2)
    endif

    pig=0
    if (EV%no_phot_multpoles) then
        if (.not. EV%no_nu_multpoles) then
            z=(0.5_dl*dgrho/k + etak)/adotoa
            dz= -adotoa*z - 0.5_dl*dgrho/k
            clxg=-4*dz/k-4/k*opacity*(vb+z)
            qg=-4._dl/3*z
        else
            clxg=clxr-4/k*opacity*(vb+z)
            qg=qr
        end if
    else
        !  Photons
        clxg=ay(EV%g_ix)
        qg=ay(EV%g_ix+1)
        if (.not. EV%TightCoupling) pig=ay(EV%g_ix+2)
    end if

    !  8*pi*a*a*SUM[rho_i*clx_i] - radiation terms
    dgrho=dgrho + grhog_t*clxg+grhor_t*clxr

    !  8*pi*a*a*SUM[(rho_i+p_i)*v_i]
    dgq=dgq + grhog_t*qg+grhor_t*qr

    !  Photon mass density over baryon mass density
    photbar=grhog_t/grhob_t
    pb43=4._dl/3*photbar

    ayprime(1)=adotoa*a

    if (.not. CP%DarkEnergy%is_cosmological_constant) then
        call CP%DarkEnergy%PerturbedStressEnergy(dgrho_de, dgq_de, &
            dgq, dgrho, grho, grhov_t, w, gpres_noDE, etak, adotoa, k, EV%Kf(1), ay, ayprime, EV%w_ix)
        dgrho = dgrho + dgrho_de
        dgq = dgq + dgq_de
    end if

    !  Get sigma (shear) and z from the constraints
    ! have to get z from eta for numerical stability
    z=(0.5_dl*dgrho/k + etak)/adotoa
    if (CP%flat) then
        !eta*k equation
        sigma=(z+1.5_dl*dgq/k2)
        ayprime(2)=0.5_dl*dgq
    else
        sigma=(z+1.5_dl*dgq/k2)/EV%Kf(1)
        ayprime(2)=0.5_dl*dgq + CP%curv*z
    end if

<<<<<<< HEAD
    if (.not. CP%DarkEnergy%is_cosmological_constant) &
        call CP%DarkEnergy%PerturbationEvolve(ayprime, EV%w_ix, adotoa, k, z, ay)
=======
    if (w_lam /= -1 .and. w_Perturb) then
        ayprime(EV%w_ix)= -3*adotoa*(cs2_lam-w_lam)*(clxde+3*adotoa*qde/k) &
            - k*qde -(1+w_lam)*k*z

        ayprime(EV%w_ix+1) = (-adotoa*(1-3*cs2_lam)*qde + k*cs2_lam*clxde)/(1+w_lam)
    end if
>>>>>>> 225a21a0

    !  CDM equation of motion
    clxcdot=-k*z
    ayprime(3)=clxcdot

    !  Baryon equation of motion.
    clxbdot=-k*(z+vb)
    ayprime(4)=clxbdot
    !  Photon equation of motion
    clxgdot=-k*(4._dl/3._dl*z+qg)

    !Sources
    if (Evolve_baryon_cs) then
        if (a > Do21cm_mina) then
            Tmat = Recombination_Tm(a)
        else
            Tmat = CP%TCMB/a
        end if
        if (EV%Evolve_TM) then
            Delta_TM = ay(EV%Tg_ix)
        else
            Delta_TM = clxg/4
        end if
        delta_p = barssc0*(1._dl-0.75d0*CP%yhe+(1._dl-CP%yhe)*opacity*a2/akthom)*Tmat*(clxb + delta_tm)
    else
        Delta_TM = clxg/4
        delta_p = cs2*clxb
    end if


    if (Evolve_delta_xe) then
        if (EV%saha) then
            xe=Recombination_xe(a)
            Delta_xe = (1-xe)/(2-xe)*(-clxb + (3._dl/2+  CB1/Tmat)*Delta_TM)
        else
            Delta_xe = ay(EV%xe_ix)
        end if
    else
        Delta_xe = 0
    end if

    ! Easy to see instability in k \sim 1e-3 by tracking evolution of vb

    !  Use explicit equation for vb if appropriate

    if (EV%TightCoupling) then
        !  ddota/a
        gpres = gpres_noDE + w_dark_energy_t*grhov_t
        adotdota=(adotoa*adotoa-gpres)/2

        pig = 32._dl/45/opacity*k*(sigma+vb)

        !  First-order approximation to baryon-photon splip
        slip = - (2*adotoa/(1+pb43) + dopacity/opacity)* (vb-3._dl/4*qg) &
            +(-adotdota*vb-k/2*adotoa*clxg +k*(cs2*clxbdot-clxgdot/4))/(opacity*(1+pb43))

        if (second_order_tightcoupling) then
            ! by Francis-Yan Cyr-Racine simplified (inconsistently) by AL assuming flat
            !AL: First order slip seems to be fine here to 2e-4

            !  8*pi*G*a*a*SUM[rho_i*sigma_i]
            dgs = grhog_t*pig+grhor_t*pir

            ! Define shear derivative to first order
            sigmadot = -2*adotoa*sigma-dgs/k+etak

            !Once know slip, recompute qgdot, pig, pigdot
            qgdot = k*(clxg/4._dl-pig/2._dl) +opacity*slip

            pig = 32._dl/45/opacity*k*(sigma+3._dl*qg/4._dl)*(1+(dopacity*11._dl/6._dl/opacity**2)) &
                + (32._dl/45._dl/opacity**2)*k*(sigmadot+3._dl*qgdot/4._dl)*(-11._dl/6._dl)

            pigdot = -(32._dl/45._dl)*(dopacity/opacity**2)*k*(sigma+3._dl*qg/4._dl)*(1 + &
                dopacity*11._dl/6._dl/opacity**2 ) &
                + (32._dl/45._dl/opacity)*k*(sigmadot+3._dl*qgdot/4._dl)*(1+(11._dl/6._dl) &
                *(dopacity/opacity**2))

            EV%pigdot = pigdot

        end if

        !  Use tight-coupling approximation for vb
        !  zeroth order approximation to vbdot + the pig term
        vbdot=(-adotoa*vb+cs2*k*clxb  &
            +k/4*pb43*(clxg-2*EV%Kf(1)*pig))/(1+pb43)

        vbdot=vbdot+pb43/(1+pb43)*slip
        EV%pig = pig

    else
        vbdot=-adotoa*vb+k*delta_p-photbar*opacity*(4._dl/3*vb-qg)
    end if

    ayprime(5)=vbdot

    if (.not. EV%no_phot_multpoles) then
        !  Photon equations of motion
        ayprime(EV%g_ix)=clxgdot
        qgdot=4._dl/3*(-vbdot-adotoa*vb+cs2*k*clxb)/pb43 &
            +EV%denlk(1)*clxg-EV%denlk2(1)*pig
        ayprime(EV%g_ix+1)=qgdot

        !  Use explicit equations for photon moments if appropriate
        if (.not. EV%tightcoupling) then
            E2=ay(EV%polind+2)
            polter = pig/10+9._dl/15*E2 !2/15*(3/4 pig + 9/2 E2)
            ix= EV%g_ix+2
            if (EV%lmaxg>2) then
                pigdot=EV%denlk(2)*qg-EV%denlk2(2)*ay(ix+1)-opacity*(pig - polter) &
                    +8._dl/15._dl*k*sigma
                ayprime(ix)=pigdot
                do  l=3,EV%lmaxg-1
                    ix=ix+1
                    ayprime(ix)=(EV%denlk(l)*ay(ix-1)-EV%denlk2(l)*ay(ix+1))-opacity*ay(ix)
                end do
                ix=ix+1
                !  Truncate the photon moment expansion
                ayprime(ix)=k*ay(ix-1)-(EV%lmaxg+1)*cothxor*ay(ix) -opacity*ay(ix)
            else !closed case
                pigdot=EV%denlk(2)*qg-opacity*(pig - polter) +8._dl/15._dl*k*sigma
                ayprime(ix)=pigdot
            endif
            !  Polarization
            !l=2
            ix=EV%polind+2
            if (EV%lmaxgpol>2) then
                ayprime(ix) = -opacity*(ay(ix) - polter) - k/3._dl*ay(ix+1)
                do l=3,EV%lmaxgpol-1
                    ix=ix+1
                    ayprime(ix)=-opacity*ay(ix) + (EV%denlk(l)*ay(ix-1)-EV%polfack(l)*ay(ix+1))
                end do
                ix=ix+1
                !truncate
                ayprime(ix)=-opacity*ay(ix) + &
                    k*EV%poltruncfac*ay(ix-1)-(EV%lmaxgpol+3)*cothxor*ay(ix)
            else !closed case
                ayprime(ix) = -opacity*(ay(ix) - polter)
            endif
        end if
    end if

    if (.not. EV%no_nu_multpoles) then
        !  Massless neutrino equations of motion.
        clxrdot=-k*(4._dl/3._dl*z+qr)
        ayprime(EV%r_ix)=clxrdot
        qrdot=EV%denlk(1)*clxr-EV%denlk2(1)*pir
        ayprime(EV%r_ix+1)=qrdot
        if (EV%high_ktau_neutrino_approx) then
            !ufa approximation for k*tau>>1, more accurate when there are reflections from lmax
            !Method from arXiv:1104.2933
            !                if (.not. EV%TightCoupling) then
            !                 gpres=gpres+ (grhog_t+grhor_t)/3 +grhov_t*w_lam
            !                 adotdota=(adotoa*adotoa-gpres)/2
            !                end if
            !                ddz=(2*adotoa**2 - adotdota)*z  &
            !                  + adotoa/(2*k)*( 6*(grhog_t*clxg+grhor_t*clxr) + 2*(grhoc_t*clxc+grhob_t*clxb) ) &
            !                   - 1._dl/(2*k)*( 2*(grhog_t*clxgdot+grhor_t*clxrdot) + grhoc_t*clxcdot + grhob_t*clxbdot )
            !                dz= -adotoa*z - 0.5_dl*dgrho/k
            !                pirdot= -3*pir*cothxor + k*(qr+4._dl/3*z)
            pirdot= -3*pir*cothxor - clxrdot
            ayprime(EV%r_ix+2)=pirdot

            !                pirdot=k*(0.4_dl*qr-0.6_dl*ay(EV%lmaxg+10)+8._dl/15._dl*sigma)
            !                ayprime(EV%lmaxg+9)=pirdot
            !                ayprime(3+EV%lmaxg+7)=k*ay(3+EV%lmaxg+6)- &
            !                                      (3+1)*cothxor*ay(3+EV%lmaxg+7)
            !               ayprime(3+EV%lmaxg+7+1:EV%lmaxnr+EV%lmaxg+7)=0
        else
            ix=EV%r_ix+2
            if (EV%lmaxnr>2) then
                pirdot=EV%denlk(2)*qr- EV%denlk2(2)*ay(ix+1)+8._dl/15._dl*k*sigma
                ayprime(ix)=pirdot
                do l=3,EV%lmaxnr-1
                    ix=ix+1
                    ayprime(ix)=(EV%denlk(l)*ay(ix-1) - EV%denlk2(l)*ay(ix+1))
                end do
                !  Truncate the neutrino expansion
                ix=ix+1
                ayprime(ix)=k*ay(ix-1)- (EV%lmaxnr+1)*cothxor*ay(ix)
            else
                pirdot=EV%denlk(2)*qr +8._dl/15._dl*k*sigma
                ayprime(ix)=pirdot
            end if
        end if
    end if ! no_nu_multpoles

    if (Evolve_baryon_cs) then
        if (EV%Evolve_TM) then
            Delta_TCMB = clxg/4
            xe = Recombination_xe(a)
            Trad = CP%TCMB/a

            !Matter temperature
            !Recfast_CT = (8./3.)*(sigma_T/(m_e*C))*a_R in Mpc [a_R = radiation constant]
            ayprime(EV%Tg_ix) = -2*k*(z+vb)/3 - a*  Compton_CT * (Trad**4) * xe / (1._dl+xe+fHe) * &
                ((1- Trad/Tmat)*(Delta_TCMB*4 + Delta_xe/(1+xe/(1+fHe))) + Trad/Tmat*(Delta_Tm - Delta_TCMB)  )

            if (Evolve_delta_Ts) then
                ayprime(EV%Ts_ix) =  Get21cm_dTs(a,clxb,ay(EV%Ts_ix),Delta_TCMB,Delta_Tm,Tmat,Trad,xe )
            end if
        else
            if (Evolve_delta_Ts) then
                ayprime(EV%Ts_ix) = -k*(4._dl/3._dl*z+qg)/4  !Assume follows Delta_TM which follows clxg
            end if
        end if
    end if

    if (Evolve_delta_xe .and. .not. EV%saha) then
        ayprime(EV%xe_ix) = dDeltaxe_dtau(a, Delta_xe,clxb, Delta_Tm, k*z/3,k*vb)
    end if

    if (Do21cm) then
        if (a > Do21cm_mina) then
            if (line_reionization) then
                lineoff = EV%reion_line_ix+1
                lineoffpol = lineoff+EV%lmaxline-1

                if (tau> tau_start_redshiftwindows) then
                    !Multipoles of 21cm

                    polter_line = ay(lineoff+2)/10+9._dl/15*ay(lineoffpol+2)

                    call interp_window(Redshift_W(1),tau,wing_t,wing2_t,winv_t)

                    delta_source2 = Get21cm_source2(a,clxb,Delta_TCMB,Delta_Tm,Delta_xe,Tmat,Trad,xe,k*(z+vb)/adotoa/3)


                    !Drop some small terms since mulipoles only enter into reionzation anyway
                    !monopole
                    ayprime(lineoff) = -k*ay(lineoff+1) +  wing_t * clxb + wing2_t*delta_source2 + k*z/3*winV_t


                    !dipole
                    ayprime(lineoff+1)= EV%denlk(1)*ay(lineoff)-EV%denlk2(1)*ay(lineoff+2) - opacity*ay(lineoff+1) &
                        -wing2_t * ( qg/4 - vb/3)   ! vb/3*WinV_t)

                    !quadrupole
                    ayprime(lineoff+2)= EV%denlk(2)*ay(lineoff+1)-EV%denlk2(2)*ay(lineoff+3) &
                        +opacity*(polter_line -ay(lineoff+2) ) -   2._dl/15*k*sigma*winV_t &
                        - wing2_t * ay(6+2)/4

                    do  l=3,EV%lmaxline-1
                        ayprime(lineoff+l)=EV%denlk(l)*ay(lineoff+l-1)-EV%denlk2(l)*ay(lineoff+l+1)-opacity*ay(lineoff+l) &
                            - wing2_t * ay(6+l)/4
                    end do
                    !truncate
                    ayprime(lineoff+EV%lmaxline)=k*ay(lineoff+EV%lmaxline-1)-(EV%lmaxline+1)*cothxor*ay(lineoff+EV%lmaxline)  &
                        -opacity*ay(lineoff+EV%lmaxline) - wing2_t * ay(6+EV%lmaxline)/4

                    !  21cm Polarization
                    !l=2
                    ayprime(lineoffpol+2) = -opacity*(ay(lineoffpol+2) - polter_line) - k/3._dl*ay(lineoffpol+3)
                    !and the rest
                    do l=3,EV%lmaxline-1
                        ayprime(lineoffpol+l)=-opacity*ay(lineoffpol+l) + EV%denlk(l)*ay(lineoffpol+l-1) -&
                            EV%polfack(l)*ay(lineoffpol+l+1)
                    end do

                    !truncate
                    ayprime(lineoffpol+EV%lmaxline)=-opacity*ay(lineoffpol+EV%lmaxline) + &
                        k*EV%poltruncfac*ay(lineoffpol+EV%lmaxline-1)-(EV%lmaxline+3)*cothxor*ay(lineoffpol+EV%lmaxline)
                else
                    ayprime(lineoff:lineoffpol+EV%lmaxline)=0
                end if
            end if
        end if
    end if



    !  Massive neutrino equations of motion.
    if (CP%Num_Nu_massive >0) then

        do nu_i = 1, CP%Nu_mass_eigenstates
            if (EV%MassiveNuApprox(nu_i)) then
                !Now EV%iq0 = clx, EV%iq0+1 = clxp, EV%iq0+2 = G_1, EV%iq0+3=G_2=pinu
                !see astro-ph/0203507
                G11_t=EV%G11(nu_i)/a/a2
                G30_t=EV%G30(nu_i)/a/a2
                off_ix = EV%nu_ix(nu_i)
                w=wnu_arr(nu_i)
                ayprime(off_ix)=-k*z*(w+1) + 3*adotoa*(w*ay(off_ix) - ay(off_ix+1))-k*ay(off_ix+2)
                ayprime(off_ix+1)=(3*w-2)*adotoa*ay(off_ix+1) - 5._dl/3*k*z*w - k/3*G11_t
                ayprime(off_ix+2)=(3*w-1)*adotoa*ay(off_ix+2) - k*(2._dl/3*EV%Kf(1)*ay(off_ix+3)-ay(off_ix+1))
                ayprime(off_ix+3)=(3*w-2)*adotoa*ay(off_ix+3) + 2*w*k*sigma - k/5*(3*EV%Kf(2)*G30_t-2*G11_t)
            else
                ind=EV%nu_ix(nu_i)
                do i=1,EV%nq(nu_i)
                    q=nu_q(i)
                    aq=a*nu_masses(nu_i)/q
                    v=1._dl/sqrt(1._dl+aq*aq)

                    ayprime(ind)=-k*(4._dl/3._dl*z + v*ay(ind+1))
                    ind=ind+1
                    ayprime(ind)=v*(EV%denlk(1)*ay(ind-1)-EV%denlk2(1)*ay(ind+1))
                    ind=ind+1
                    if (EV%lmaxnu_tau(nu_i)==2) then
                        ayprime(ind)=-ayprime(ind-2) -3*cothxor*ay(ind)
                    else
                        ayprime(ind)=v*(EV%denlk(2)*ay(ind-1)-EV%denlk2(2)*ay(ind+1)) &
                            +k*8._dl/15._dl*sigma
                        do l=3,EV%lmaxnu_tau(nu_i)-1
                            ind=ind+1
                            ayprime(ind)=v*(EV%denlk(l)*ay(ind-1)-EV%denlk2(l)*ay(ind+1))
                        end do
                        !  Truncate moment expansion.
                        ind = ind+1
                        ayprime(ind)=k*v*ay(ind-1)-(EV%lmaxnu_tau(nu_i)+1)*cothxor*ay(ind)
                    end if
                    ind = ind+1
                end do
            end if
        end do

        if (EV%has_nu_relativistic) then
            ind=EV%nu_pert_ix
            ayprime(ind)=+k*a2*qr -k*ay(ind+1)
            ind2= EV%r_ix
            do l=1,EV%lmaxnu_pert-1
                ind=ind+1
                ind2=ind2+1
                ayprime(ind)= -a2*(EV%denlk(l)*ay(ind2-1)-EV%denlk2(l)*ay(ind2+1)) &
                    +   (EV%denlk(l)*ay(ind-1)-EV%denlk2(l)*ay(ind+1))
            end do
            ind=ind+1
            ind2=ind2+1
            ayprime(ind)= k*(ay(ind-1) -a2*ay(ind2-1)) -(EV%lmaxnu_pert+1)*cothxor*ay(ind)
        end if
    end if

    if (associated(EV%OutputTransfer) .or. associated(EV%OutputSources)) then
        if (EV%TightCoupling .or. EV%no_phot_multpoles) then
            E=0
            Edot=0
        else
            E = ay(EV%polind+2:EV%polind+3)
            Edot = ayprime(EV%polind+2:EV%polind+3)
        end if
        if (EV%no_nu_multpoles) then
            pirdot=0
            qrdot = -4*dz/3
        end if
        if (EV%no_phot_multpoles) then
            pigdot=0
            octg=0
            octgdot=0
            qgdot = -4*dz/3
        else
            if (EV%TightCoupling) then
                if (second_order_tightcoupling) then
                    octg = (3._dl/7._dl)*pig*(EV%k_buf/opacity)
                    E(2) = pig/4 + pigdot*(1._dl/opacity)*(-5._dl/8._dl)
                    E(3) = (3._dl/7._dl)*(EV%k_buf/opacity)*E(2)
                    Edot(2)= (pigdot/4._dl)*(1+(5._dl/2._dl)*(dopacity/opacity**2))
                else
                    pigdot = -dopacity/opacity*pig + 32._dl/45*k/opacity*(-2*adotoa*sigma  &
                        +etak/EV%Kf(1)-  dgpi/k +vbdot )
                    Edot(2) = pigdot/4
                    E(2) = pig/4
                    octg=0
                end if
                octgdot=0
            else
                octg=ay(EV%g_ix+3)
                octgdot=ayprime(EV%g_ix+3)
            end if
        end if
        if (CP%DarkEnergy%is_cosmological_constant) then
            dgrho_de=0
            dgq_de=0
        end if

        dgpi  = grhor_t*pir + grhog_t*pig
        dgpi_diff = 0  !sum (3*p_nu -rho_nu)*pi_nu
        pidot_sum = grhog_t*pigdot + grhor_t*pirdot
        clxnu =0
        if (CP%Num_Nu_Massive /= 0) then
            call MassiveNuVarsOut(EV,ay,ayprime,a, dgpi=dgpi, clxnu_all=clxnu, &
                dgpi_diff=dgpi_diff, pidot_sum=pidot_sum)
        end if
        diff_rhopi = pidot_sum - (4*dgpi+ dgpi_diff)*adotoa + &
            CP%DarkEnergy%diff_rhopi_Add_Term(dgrho_de, dgq_de, grho, gpres, w_dark_energy_t, grhok, adotoa, &
            EV%kf(1), k, grhov_t, z, k2, ayprime, ay, EV%w_ix)
        gpres = gpres_noDE + w_dark_energy_t*grhov_t
        phi = -((dgrho +3*dgq*adotoa/k)/EV%Kf(1) + dgpi)/(2*k2)

        if (associated(EV%OutputTransfer)) then
            EV%OutputTransfer(Transfer_kh) = k/(CP%h0/100._dl)
            EV%OutputTransfer(Transfer_cdm) = clxc
            EV%OutputTransfer(Transfer_b) = clxb
            EV%OutputTransfer(Transfer_g) = clxg
            EV%OutputTransfer(Transfer_r) = clxr
            EV%OutputTransfer(Transfer_nu) = clxnu
            EV%OutputTransfer(Transfer_tot) =  dgrho_matter/grho_matter !includes neutrinos
            EV%OutputTransfer(Transfer_nonu) = (grhob_t*clxb+grhoc_t*clxc)/(grhob_t + grhoc_t)
            EV%OutputTransfer(Transfer_tot_de) =  dgrho/grho_matter
            !Transfer_Weyl is k^2Phi, where Phi is the Weyl potential
            EV%OutputTransfer(Transfer_Weyl) = k2*phi
            EV%OutputTransfer(Transfer_Newt_vel_cdm)=  -k*sigma/adotoa
            EV%OutputTransfer(Transfer_Newt_vel_baryon) = -k*(vb + sigma)/adotoa
            EV%OutputTransfer(Transfer_vel_baryon_cdm) = vb
            if (do21cm) then
                Tspin = Recombination_Ts(a)
                xe = Recombination_xe(a)

                tau_eps = a*line21_const*NNow/a**3/adotoa/Tspin/1000
                delta_source2 = Get21cm_source2(a,clxb,clxg/4,Delta_Tm,Delta_xe,Tmat,&
                    CP%TCMB/a,xe,k*(z+vb)/adotoa/3)
                tau_fac = tau_eps/(exp(tau_eps)-1)
                EV%OutputTransfer(Transfer_monopole) = ( clxb + Trad/(Tspin-Trad)*delta_source2 ) /k2 &
                    + (tau_fac-1)*(clxb - (delta_source2 + clxg/4)  ) / k2

                EV%OutputTransfer(Transfer_vnewt) = tau_fac*k*(vb+sigma)/adotoa/k2
                EV%OutputTransfer(Transfer_Tmat) =  delta_TM/k2
                if (use_mK) then
                    Tb = (1-exp(-tau_eps))*a*(Tspin-Trad)*1000

                    EV%OutputTransfer(Transfer_monopole) = EV%OutputTransfer(Transfer_monopole)*Tb
                    EV%OutputTransfer(Transfer_vnewt) = EV%OutputTransfer(Transfer_vnewt)*Tb
                    EV%OutputTransfer(Transfer_Tmat) = EV%OutputTransfer(Transfer_Tmat)*Tb
                end if
            end if
        end if
        if (associated(EV%OutputSources)) then

            call IonizationFunctionsAtTime(tau, opacity, dopacity, ddopacity, &
                visibility, dvisibility, ddvisibility, exptau, lenswindow)

            tau0 = CP%tau0
            phidot = (1.0d0/2.0d0)*(adotoa*(-dgpi - 2*k2*phi) + dgq*k - &
                diff_rhopi+ k*sigma*(gpres + grho))/k2
            !time derivative of shear
            sigmadot = -adotoa*sigma - 1.0d0/2.0d0*dgpi/k + k*phi
            !quadrupole source derivatives; polter = pi_g/10 + 3/5 E_2
            polter = pig/10+9._dl/15*E(2)
            polterdot = (1.0d0/10.0d0)*pigdot + (3.0d0/5.0d0)*Edot(2)
            polterddot = -2.0d0/25.0d0*adotoa*dgq/(k*EV%Kf(1)) - 4.0d0/75.0d0*adotoa* &
                k*sigma - 4.0d0/75.0d0*dgpi - 2.0d0/75.0d0*dgrho/EV%Kf(1) - 3.0d0/ &
                50.0d0*k*octgdot*EV%Kf(2) + (1.0d0/25.0d0)*k*qgdot - 1.0d0/5.0d0 &
                *k*EV%Kf(2)*Edot(3) + (-1.0d0/10.0d0*pig + (7.0d0/10.0d0)* &
                polter - 3.0d0/5.0d0*E(2))*dopacity + (-1.0d0/10.0d0*pigdot &
                + (7.0d0/10.0d0)*polterdot - 3.0d0/5.0d0*Edot(2))*opacity
            !Temperature source terms, after integrating by parts in conformal time

            !2phi' term (\phi' + \psi' in Newtonian gauge), phi is the Weyl potential
            ISW = 2*phidot*exptau
            monopole_source =  (-etak/(k*EV%Kf(1)) + 2*phi + clxg/4)*visibility
            doppler = ((sigma + vb)*dvisibility + (sigmadot + vbdot)*visibility)/k
            quadrupole_source = (5.0d0/8.0d0)*(3*polter*ddvisibility + 6*polterdot*dvisibility &
                + (k**2*polter + 3*polterddot)*visibility)/k**2

            EV%OutputSources(1) = ISW + doppler + monopole_source + quadrupole_source
            ang_dist = f_K(tau0-tau)
            if (tau < tau0) then
                !E polarization source
                EV%OutputSources(2)=visibility*polter*(15._dl/8._dl)/(ang_dist**2*k2)
                !factor of four because no 1/16 later
            else
                EV%OutputSources(2)=0
            end if

            if (size(EV%OutputSources) > 2) then
                !Get lensing sources
                !Can modify this here if you want to get power spectra for other tracer
                if (tau>tau_maxvis .and. tau0-tau > 0.1_dl) then
                    EV%OutputSources(3) = -2*phi*f_K(tau-tau_maxvis)/(f_K(tau0-tau_maxvis)*ang_dist)
                    !We include the lensing factor of two here
                else
                    EV%OutputSources(3) = 0
                end if
            end if
            if (num_redshiftwindows > 0) then
                call output_window_sources(EV, EV%OutputSources, ay, ayprime, &
                    tau, a, adotoa, grho, gpres, &
                    k, etak, z, ayprime(2), phi, phidot, sigma, sigmadot, &
                    dgrho, clxg,clxb,clxc,clxnu, Delta_TM, Delta_xe, cs2, &
                    dgq, qg, vb, qgdot, vbdot, &
                    dgpi, pig, pigdot, diff_rhopi, &
                    polter, polterdot, polterddot, octg, octgdot, E, Edot, &
                    opacity, dopacity, ddopacity, visibility, dvisibility, ddvisibility, exptau)
            end if
            if (associated(EV%CustomSources)) then
                call custom_sources_func(EV%CustomSources, tau, a, adotoa, grho, gpres,w_dark_energy_t, delta_p/dgrho_de, &
                    grhob_t,grhor_t,grhoc_t,grhog_t,grhov_t,grhonu_t, &
                    k, etak, ayprime(2), phi, phidot, sigma, sigmadot, &
<<<<<<< HEAD
                    dgrho, clxg,clxb,clxc,clxnu, dgrho_de/grhov_t, cs2, &
                    dgq, qg, qr, dgq_de/grhov_t, vb, qgdot, qrdot, vbdot, &
=======
                    dgrho, clxg,clxb,clxc,clxr, clxnu, clxde, cs2*clxb, &
                    dgq, qg, qr, qde, vb, qgdot, qrdot, vbdot, &
>>>>>>> 225a21a0
                    dgpi, pig, pir, pigdot, pirdot, diff_rhopi, &
                    polter, polterdot, polterddot, octg, octgdot, E, Edot, &
                    opacity, dopacity, ddopacity, visibility, dvisibility, ddvisibility, exptau, &
                    tau0, tau_maxvis, EV%Kf,f_K)
            end if
        end if
    end if

    end subroutine derivs



    subroutine derivsv(EV,n,tau,yv,yvprime)
    !  Evaluate the time derivatives of the vector perturbations, flat case
    use ThermoData
    use MassiveNu
    implicit none
    type(EvolutionVars) EV
    integer n,l
    real(dl), target ::  yv(n),yvprime(n)
    real(dl) ep,tau,grho,rhopi,cs2,opacity,gpres
    logical finished_tightcoupling
    real(dl), dimension(:),pointer :: neut,neutprime,E,B,Eprime,Bprime
    real(dl)  grhob_t,grhor_t,grhoc_t,grhog_t,grhov_t,polter
    real(dl) sigma, qg,pig, qr, vb, rhoq, vbdot, photbar, pb43
    real(dl) k,k2,a,a2, adotdota
    real(dl) pir,adotoa
    real(dl) w_dark_energy_t

    k2=EV%k2_buf
    k=EV%k_buf

    !E and B start at l=2. Set up pointers accordingly to fill in y arrays
    E => yv(EV%lmaxv+3:)
    Eprime=> yvprime(EV%lmaxv+3:)
    B => E(EV%lmaxpolv:)
    Bprime => Eprime(EV%lmaxpolv:)
    neutprime => Bprime(EV%lmaxpolv+1:)
    neut => B(EV%lmaxpolv+1:)

    a=yv(1)

    sigma=yv(2)

    a2=a*a

    !  Get sound speed and opacity, and see if should use tight-coupling

    call thermo(tau,cs2,opacity)
    if (k > 0.06_dl*epsw) then
        ep=ep0
    else
        ep=0.2_dl*ep0
    end if

    finished_tightcoupling = &
        ((k/opacity > ep).or.(1._dl/(opacity*tau) > ep .and. k/opacity > 1d-4))


    ! Compute expansion rate from: grho=8*pi*rho*a**2
    ! Also calculate gpres: 8*pi*p*a**2
    grhob_t=grhob/a
    grhoc_t=grhoc/a
    grhor_t=grhornomass/a2
    grhog_t=grhog/a2
    call CP%DarkEnergy%BackgroundDensityAndPressure(a, grhov_t, w_dark_energy_t)

    grho=grhob_t+grhoc_t+grhor_t+grhog_t+grhov_t
    gpres=(grhog_t+grhor_t)/3._dl+grhov_t*w_dark_energy_t

    adotoa=sqrt(grho/3._dl)
    adotdota=(adotoa*adotoa-gpres)/2

    photbar=grhog_t/grhob_t
    pb43=4._dl/3*photbar

    yvprime(1)=adotoa*a

    vb = yv(3)
    qg = yv(4)
    qr = neut(1)

    !  8*pi*a*a*SUM[(rho_i+p_i)*v_i]
    rhoq=grhob_t*vb+grhog_t*qg+grhor_t*qr
    !  sigma = 2*rhoq/k**2
    !for non-large k this expression for sigma is unstable at early times
    !so propagate sigma equation separately (near total cancellation in rhoq)
    ! print *,yv(2),2*rhoq/k**2

    if (finished_tightcoupling) then
        !  Use explicit equations:

        pig = yv(5)

        polter = 0.1_dl*pig + 9._dl/15._dl*E(2)

        vbdot = -adotoa*vb-photbar*opacity*(4._dl/3*vb-qg) - 0.5_dl*k*photbar*Magnetic

        !  Equation for the photon heat flux stress

        yvprime(4)=-0.5_dl*k*pig + opacity*(4._dl/3*vb-qg)

        !  Equation for the photon anisotropic stress
        yvprime(5)=k*(2._dl/5*qg -8/15._dl*yv(6))+8._dl/15._dl*k*sigma  &
            -opacity*(pig - polter)
        ! And for the moments
        do  l=3,EV%lmaxv-1
            yvprime(l+3)=k*denl(l)*l*(yv(l+2)-   &
                vecfac(l)*yv(l+4))-opacity*yv(l+3)
        end do
        !  Truncate the hierarchy
        yvprime(EV%lmaxv+3)=k*EV%lmaxv/(EV%lmaxv-1._dl)*yv(EV%lmaxv+2)- &
            (EV%lmaxv+2._dl)*yv(EV%lmaxv+3)/tau-opacity*yv(EV%lmaxv+3)

        !E equations

        Eprime(2) = - opacity*(E(2) - polter) + k*(1/3._dl*B(2) - 8._dl/27._dl*E(3))
        do l=3,EV%lmaxpolv-1
            Eprime(l) =-opacity*E(l) + k*(denl(l)*(l*E(l-1) - &
                vecfacpol(l)*E(l+1)) + 2._dl/(l*(l+1))*B(l))
        end do
        !truncate
        Eprime(EV%lmaxpolv)=0._dl

        !B-bar equations

        do l=2,EV%lmaxpolv-1
            Bprime(l) =-opacity*B(l) + k*(denl(l)*(l*B(l-1) - &
                vecfacpol(l)*B(l+1)) - 2._dl/(l*(l+1))*E(l))
        end do
        !truncate
        Bprime(EV%lmaxpolv)=0._dl
    else
        !Tight coupling expansion results

        pig = 32._dl/45._dl*k/opacity*(vb + sigma)

        EV%pig = pig

        vbdot=(-adotoa*vb  -3._dl/8*pb43*k*Magnetic  -3._dl/8*k*pb43*pig &
            - pb43/(1+pb43)/opacity*(0.75_dl*k*adotoa*pb43**2/(pb43+1)*Magnetic + vb*&
            ( 2*pb43*adotoa**2/(1+pb43) + adotdota)) &
            )/(1+pb43)

        !  Equation for the photon heat flux
        ! Get drag from vbdot expression
        yvprime(4)=-0.5_dl*k*pig - &
            (vbdot+adotoa*vb)/photbar - 0.5_dl*k*Magnetic

        !  Set the derivatives to zero
        yvprime(5:n)=0._dl
        yv(5)=pig
        E(2)=  pig/4
    endif

    yvprime(3) = vbdot

    !  Neutrino equations:

    !  Massless neutrino anisotropic stress
    pir=neut(2)
    neutprime(1)= -0.5_dl*k*pir
    neutprime(2)=2._dl/5*k*qr -8._dl/15._dl*k*neut(3)+ 8._dl/15._dl*k*sigma
    !  And for the moments
    do  l=3,EV%lmaxnrv-1
        neutprime(l)=k*denl(l)*l*(neut(l-1)- vecfac(l)*neut(l+1))
    end do

    !  Truncate the hierarchy
    neutprime(EV%lmaxnrv)=k*EV%lmaxnrv/(EV%lmaxnrv-1._dl)*neut(EV%lmaxnrv-1)-  &
        (EV%lmaxnrv+2._dl)*neut(EV%lmaxnrv)/tau


    !  Get the propagation equation for the shear

    rhopi=grhog_t*pig+grhor_t*pir+ grhog_t*Magnetic

    yvprime(2)=-2*adotoa*sigma -rhopi/k

    end subroutine derivsv



    !cccccccccccccccccccccccccccccccccccccccccccccccccccccccccccccccccccccc
    subroutine derivst(EV,n,tau,ayt,aytprime)
    !  Evaluate the time derivatives of the tensor perturbations.
    use ThermoData
    use MassiveNu
    implicit none
    type(EvolutionVars) EV
    integer n,l,i,ind, nu_i
    real(dl), target ::  ayt(n),aytprime(n)
    real(dl) tau,grho,rhopi,cs2,opacity,pirdt
    real(dl), dimension(:),pointer :: neut,neutprime,E,B,Eprime,Bprime
    real(dl) q,aq,v
    real(dl)  grhob_t,grhor_t,grhoc_t,grhog_t,grhov_t,polter
    real(dl) Hchi,pinu, pig
    real(dl) k,k2,a,a2
    real(dl) pir, adotoa, rhonu, shear

    real(dl) cothxor

    k2=EV%k2_buf
    k= EV%k_buf

    a=ayt(1)

    Hchi=ayt(2)

    shear=ayt(3)

    a2=a*a

    ! Compute expansion rate from: grho=8*pi*rho*a**2
    ! Also calculate gpres: 8*pi*p*a**2
    grhob_t=grhob/a
    grhoc_t=grhoc/a
    grhor_t=grhornomass/a2
    grhog_t=grhog/a2
    call CP%DarkEnergy%BackgroundDensityAndPressure(a, grhov_t)

    grho=grhob_t+grhoc_t+grhor_t+grhog_t+grhov_t

    !Do massive neutrinos
    if (CP%Num_Nu_Massive >0) then
        do nu_i=1,CP%Nu_mass_eigenstates
            call Nu_rho(a*nu_masses(nu_i),rhonu)
            grho=grho+grhormass(nu_i)*rhonu/a2
        end do
    end if

    if (CP%flat) then
        cothxor=1._dl/tau
        adotoa=sqrt(grho/3._dl)
    else
        cothxor=1._dl/tanfunc(tau/CP%r)/CP%r
        adotoa=sqrt((grho+grhok)/3._dl)
    end if

    aytprime(1)=adotoa*a

    call thermo(tau,cs2,opacity)

    if (.not. EV%TensTightCoupling) then
        !  Don't use tight coupling approx - use explicit equations:
        !  Equation for the photon anisotropic stress


        !E and B start at l=2. Set up pointers accordingly to fill in ayt arrays
        E => ayt(EV%E_ix+1:)
        B => ayt(EV%B_ix+1:)
        Eprime=> aytprime(EV%E_ix+1:)
        Bprime => aytprime(EV%B_ix+1:)

        ind = EV%g_ix+2

        !  Photon anisotropic stress
        pig=ayt(ind)
        polter = 0.1_dl*pig + 9._dl/15._dl*E(2)

        if (EV%lmaxt > 2) then
            aytprime(ind)=-EV%denlkt(2,2)*ayt(ind+1)+k*8._dl/15._dl*shear  &
                -opacity*(pig - polter)

            do l=3, EV%lmaxt -1
                ind = ind+1
                aytprime(ind)=EV%denlkt(1,L)*ayt(ind-1)-EV%denlkt(2,L)*ayt(ind+1)-opacity*ayt(ind)
            end do

            !Truncate the hierarchy
            ind=ind+1
            aytprime(ind)=k*EV%lmaxt/(EV%lmaxt-2._dl)*ayt(ind-1)- &
                (EV%lmaxt+3._dl)*cothxor*ayt(ind)-opacity*ayt(ind)

            !E and B-bar equations

            Eprime(2) = - opacity*(E(2) - polter) + EV%denlkt(4,2)*B(2) - &
                EV%denlkt(3,2)*E(3)

            do l=3, EV%lmaxpolt-1
                Eprime(l) =(EV%denlkt(1,L)*E(l-1)-EV%denlkt(3,L)*E(l+1) + EV%denlkt(4,L)*B(l)) &
                    -opacity*E(l)
            end do
            l= EV%lmaxpolt
            !truncate: difficult, but setting l+1 to zero seems to work OK
            Eprime(l) = (EV%denlkt(1,L)*E(l-1) + EV%denlkt(4,L)*B(l)) -opacity*E(l)

            Bprime(2) =-EV%denlkt(3,2)*B(3) - EV%denlkt(4,2)*E(2)  -opacity*B(2)
            do l=3, EV%lmaxpolt-1
                Bprime(l) =(EV%denlkt(1,L)*B(l-1) -EV%denlkt(3,L)*B(l+1) - EV%denlkt(4,L)*E(l)) &
                    -opacity*B(l)
            end do
            l=EV%lmaxpolt
            !truncate
            Bprime(l) =(EV%denlkt(1,L)*B(l-1) - EV%denlkt(4,L)*E(l))  -opacity*B(l)

        else !lmax=2

            aytprime(ind)=k*8._dl/15._dl*shear-opacity*(pig - polter)
            Eprime(2) = - opacity*(E(2) - polter) + EV%denlkt(4,2)*B(2)
            Bprime(2) = - EV%denlkt(4,2)*E(2)  -opacity*B(2)
        end if

    else  !Tight coupling
        pig = 32._dl/45._dl*k/opacity*shear
    endif

    rhopi=grhog_t*pig


    !  Neutrino equations:
    !  Anisotropic stress
    if (DoTensorNeutrinos) then
        neutprime => aytprime(EV%r_ix+1:)
        neut => ayt(EV%r_ix+1:)

        !  Massless neutrino anisotropic stress
        pir=neut(2)

        rhopi=rhopi+grhor_t*pir

        if (EV%lmaxnrt>2) then
            pirdt=-EV%denlkt(2,2)*neut(3) + 8._dl/15._dl*k*shear
            neutprime(2)=pirdt
            !  And for the moments
            do  l=3, EV%lmaxnrt-1
                neutprime(l)= EV%denlkt(1,L)*neut(l-1) -EV%denlkt(2,L)*neut(l+1)
            end do

            !  Truncate the hierarchy
            neutprime(EV%lmaxnrt)=k*EV%lmaxnrt/(EV%lmaxnrt-2._dl)*neut(EV%lmaxnrt-1)-  &
                (EV%lmaxnrt+3._dl)*cothxor*neut(EV%lmaxnrt)
        else
            pirdt= 8._dl/15._dl*k*shear
            neutprime(2)=pirdt
        end if

        !  Massive neutrino equations of motion and contributions to anisotropic stress.
        if (CP%Num_Nu_massive > 0) then
            do nu_i=1,CP%Nu_mass_eigenstates
                if (.not. EV%EvolveTensorMassiveNu(nu_i)) then
                    rhopi=rhopi+ grhormass(nu_i)/a2*pir !- good approx, note no rhonu weighting
                else
                    ind=EV%nu_ix(nu_i)+2

                    pinu= Nu_pi(EV, ayt, a, nu_i)
                    rhopi=rhopi+ grhormass(nu_i)/a2*pinu

                    do i=1,nqmax
                        q=nu_q(i)
                        aq=a*nu_masses(nu_i)/q
                        v=1._dl/sqrt(1._dl+aq*aq)
                        if (EV%lmaxnut>2) then
                            aytprime(ind)=-v*EV%denlkt(2,2)*ayt(ind+1)+8._dl/15._dl*k*shear
                            do l=3,EV%lmaxnut-1
                                ind=ind+1
                                aytprime(ind)=v*(EV%denlkt(1,L)*ayt(ind-1)-EV%denlkt(2,L)*ayt(ind+1))
                            end do
                            ind = ind+1
                            !Truncate moment expansion.
                            aytprime(ind)=k*v*EV%lmaxnut/(EV%lmaxnut-2._dl)*ayt(ind-1)-(EV%lmaxnut+3)*cothxor*ayt(ind)
                        else
                            aytprime(ind)=8._dl/15._dl*k*shear
                        end if
                        ind=ind+1
                    end do
                end if
            end do
        end if
    end if

    !  Get the propagation equation for the shear

    if (CP%flat) then
        aytprime(3)=-2*adotoa*shear+k*Hchi-rhopi/k
    else
        aytprime(3)=-2*adotoa*shear+k*Hchi*(1+2*CP%curv/k2)-rhopi/k
    endif

    aytprime(2)=-k*shear

    end subroutine derivst



    !cccccccccccccccccccccccccccccccccccccccccccccccccccccccccccccccccccc

    end module GaugeInterface

    function isTmNeeded()
    use GaugeInterface
    logical :: isTmNeeded

    isTmNeeded = Evolve_baryon_cs .or. Evolve_delta_xe

    end function isTmNeeded<|MERGE_RESOLUTION|>--- conflicted
+++ resolved
@@ -1383,7 +1383,7 @@
     subroutine output_window_sources(EV, sources, y, yprime, &
                     tau, a, adotoa, grho, gpres, &
                     k, etak, z, etakdot, phi, phidot, sigma, sigmadot, &
-                    dgrho, clxg,clxb,clxc,clxnu, Delta_TM, Delta_xe, cs2, &
+                    dgrho, clxg,clxb,clxc,clxnu, Delta_TM, Delta_xe,  &
                     dgq, qg,  vb, qgdot, vbdot, &
                     dgpi, pig, pigdot, diff_rhopi, &
                     polter, polterdot, polterddot, octg, octgdot, E, Edot, &
@@ -1395,7 +1395,7 @@
     real(dL), intent(out) :: sources(:)
     real(dL), intent(in) :: tau, a, adotoa, grho, gpres, &
         k,etak, z, etakdot, phi, phidot, sigma, sigmadot, &
-        dgrho, clxg,clxb,clxc,clxnu, cs2, &
+        dgrho, clxg,clxb,clxc,clxnu,  &
         dgq, qg, vb, qgdot, vbdot, &
         dgpi, pig, pigdot, diff_rhopi, &
         polter, polterdot, polterddot, octg, octgdot, E(2:3), Edot(2:3), &
@@ -1407,7 +1407,7 @@
     integer w_ix, lineoff,lineoffpol
     real(dl) Delta_TCMB
     integer j
-    real(dl) Tmat,Trad, Tspin, Delta_source, Delta_source2
+    real(dl) Tmat,Trad, Delta_source, Delta_source2
     real(dl) xe, chi, polter_line
     
     j = EV%OutputStep
@@ -1987,20 +1987,14 @@
     y(EV%g_ix)=InitVec(i_clxg)
     y(EV%g_ix+1)=InitVec(i_qg)
 
-<<<<<<< HEAD
     ! DarkEnergy: This initializes also i_vq, when num_perturb_equations is set
     !             to 2.
     if (CP%DarkEnergy%num_perturb_equations > 0) &
         y(EV%w_ix:EV%w_ix + CP%DarkEnergy%num_perturb_equations - 1) = &
-        InitVec(i_clxq:i_clxq + CP%DarkEnergy%num_perturb_equations - 1)
+        InitVec(i_clxde:i_clxde + CP%DarkEnergy%num_perturb_equations - 1)
 
     if (Evolve_delta_Ts) then
         y(EV%Ts_ix) = y(EV%g_ix)/4
-=======
-    if (w_lam /= -1 .and. w_Perturb) then
-        y(EV%w_ix) = InitVec(i_clxde)
-        y(EV%w_ix+1) = InitVec(i_vde)
->>>>>>> 225a21a0
     end if
 
     !  Neutrinos
@@ -2228,18 +2222,14 @@
     real(dl) gpres_noDE !Pressure with matter and radiation, no dark energy
     real(dl) qgdot,qrdot,pigdot,pirdot,vbdot,dgrho,adotoa
     real(dl) a,a2,z,clxc,clxb,vb,clxg,qg,pig,clxr,qr,pir
-<<<<<<< HEAD
     real(dl) E2, dopacity
-=======
-    real(dl) clxde, qde,  E2, dopacity
->>>>>>> 225a21a0
     integer l,i,ind, ind2, off_ix, ix
     real(dl) dgs,sigmadot,dz !, ddz
     real(dl) dgpi,dgrho_matter,grho_matter, clxnu, gpres_nu
     !non-flat vars
     real(dl) cothxor !1/tau in flat case
     real(dl) xe,Trad, Delta_TM, Tmat, Delta_TCMB
-    real(dl) delta_p, wing_t, wing2_t,winv_t
+    real(dl) delta_p_b, wing_t, wing2_t,winv_t
     real(dl) Delta_source2, polter_line
     real(dl) Delta_xe, Tspin, tau_eps, tau_fac, Tb
     integer lineoff,lineoffpol
@@ -2308,16 +2298,6 @@
 
     dgrho = dgrho_matter
 
-<<<<<<< HEAD
-=======
-    if (w_lam /= -1 .and. w_Perturb) then
-        clxde=ay(EV%w_ix)
-        qde=ay(EV%w_ix+1)*(1+w_lam)
-        dgrho=dgrho + clxde*grhov_t
-        dgq = dgq + qde*grhov_t
-    end if
-
->>>>>>> 225a21a0
     if (EV%no_nu_multpoles) then
         !RSA approximation of arXiv:1104.2933, dropping opactity terms in the velocity
         !Approximate total density variables with just matter terms
@@ -2382,17 +2362,8 @@
         ayprime(2)=0.5_dl*dgq + CP%curv*z
     end if
 
-<<<<<<< HEAD
     if (.not. CP%DarkEnergy%is_cosmological_constant) &
         call CP%DarkEnergy%PerturbationEvolve(ayprime, EV%w_ix, adotoa, k, z, ay)
-=======
-    if (w_lam /= -1 .and. w_Perturb) then
-        ayprime(EV%w_ix)= -3*adotoa*(cs2_lam-w_lam)*(clxde+3*adotoa*qde/k) &
-            - k*qde -(1+w_lam)*k*z
-
-        ayprime(EV%w_ix+1) = (-adotoa*(1-3*cs2_lam)*qde + k*cs2_lam*clxde)/(1+w_lam)
-    end if
->>>>>>> 225a21a0
 
     !  CDM equation of motion
     clxcdot=-k*z
@@ -2416,10 +2387,10 @@
         else
             Delta_TM = clxg/4
         end if
-        delta_p = barssc0*(1._dl-0.75d0*CP%yhe+(1._dl-CP%yhe)*opacity*a2/akthom)*Tmat*(clxb + delta_tm)
+        delta_p_b = barssc0*(1._dl-0.75d0*CP%yhe+(1._dl-CP%yhe)*opacity*a2/akthom)*Tmat*(clxb + delta_tm)
     else
         Delta_TM = clxg/4
-        delta_p = cs2*clxb
+        delta_p_b = cs2*clxb
     end if
 
 
@@ -2483,7 +2454,7 @@
         EV%pig = pig
 
     else
-        vbdot=-adotoa*vb+k*delta_p-photbar*opacity*(4._dl/3*vb-qg)
+        vbdot=-adotoa*vb+k*delta_p_b-photbar*opacity*(4._dl/3*vb-qg)
     end if
 
     ayprime(5)=vbdot
@@ -2491,7 +2462,7 @@
     if (.not. EV%no_phot_multpoles) then
         !  Photon equations of motion
         ayprime(EV%g_ix)=clxgdot
-        qgdot=4._dl/3*(-vbdot-adotoa*vb+cs2*k*clxb)/pb43 &
+        qgdot=4._dl/3*(-vbdot-adotoa*vb+delta_p_b*k)/pb43 &
             +EV%denlk(1)*clxg-EV%denlk2(1)*pig
         ayprime(EV%g_ix+1)=qgdot
 
@@ -2868,23 +2839,18 @@
                 call output_window_sources(EV, EV%OutputSources, ay, ayprime, &
                     tau, a, adotoa, grho, gpres, &
                     k, etak, z, ayprime(2), phi, phidot, sigma, sigmadot, &
-                    dgrho, clxg,clxb,clxc,clxnu, Delta_TM, Delta_xe, cs2, &
+                    dgrho, clxg,clxb,clxc,clxnu, Delta_TM, Delta_xe, &
                     dgq, qg, vb, qgdot, vbdot, &
                     dgpi, pig, pigdot, diff_rhopi, &
                     polter, polterdot, polterddot, octg, octgdot, E, Edot, &
                     opacity, dopacity, ddopacity, visibility, dvisibility, ddvisibility, exptau)
             end if
             if (associated(EV%CustomSources)) then
-                call custom_sources_func(EV%CustomSources, tau, a, adotoa, grho, gpres,w_dark_energy_t, delta_p/dgrho_de, &
+                call custom_sources_func(EV%CustomSources, tau, a, adotoa, grho, gpres,w_dark_energy_t, CP%DarkEnergy%cs2_lam, &
                     grhob_t,grhor_t,grhoc_t,grhog_t,grhov_t,grhonu_t, &
                     k, etak, ayprime(2), phi, phidot, sigma, sigmadot, &
-<<<<<<< HEAD
-                    dgrho, clxg,clxb,clxc,clxnu, dgrho_de/grhov_t, cs2, &
+                    dgrho, clxg,clxb,clxc,clxr,clxnu, dgrho_de/grhov_t, delta_p_b, &
                     dgq, qg, qr, dgq_de/grhov_t, vb, qgdot, qrdot, vbdot, &
-=======
-                    dgrho, clxg,clxb,clxc,clxr, clxnu, clxde, cs2*clxb, &
-                    dgq, qg, qr, qde, vb, qgdot, qrdot, vbdot, &
->>>>>>> 225a21a0
                     dgpi, pig, pir, pigdot, pirdot, diff_rhopi, &
                     polter, polterdot, polterddot, octg, octgdot, E, Edot, &
                     opacity, dopacity, ddopacity, visibility, dvisibility, ddvisibility, exptau, &
