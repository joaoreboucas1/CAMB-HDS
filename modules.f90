--- conflicted
+++ resolved
@@ -41,7 +41,7 @@
         real(dl) chi0, chimin
         integer mag_index !The index into the extra sources using for adding magnification to counts
         real(dl), dimension(:), pointer :: winF, wing,wing2,wingtau,dwing,dwing2,dwingtau,ddwing,ddwing2,ddwingtau,&
-        winV,dwinV,ddwinV, win_lens, comoving_density_ev
+            winV,dwinV,ddwinV, win_lens, comoving_density_ev
         real(dl) Fq, optical_depth_21
         logical has_lensing_window
     end Type TRedWin
@@ -146,11 +146,7 @@
     implicit none
     public
 
-<<<<<<< HEAD
-    character(LEN=*), parameter :: version = 'Sources_Nov_13'
-=======
-    character(LEN=*), parameter :: version = 'Feb15'
->>>>>>> e422dbde
+    character(LEN=*), parameter :: version = 'Sources_Jun_15'
 
     integer :: FeedbackLevel = 0 !if >0 print out useful information about the model
 
@@ -208,24 +204,13 @@
 
     ! Main parameters type
     type CAMBparams
-
-<<<<<<< HEAD
-    logical   :: WantCls, WantTransfer
-    logical   :: WantScalars, WantTensors, WantVectors
-    logical   :: DoLensing
-    logical   :: want_zstar, want_zdrag     !!JH for updated BAO likelihood.
-    logical   :: PK_WantTransfer             !JD 08/13 Added so both NL lensing and PK can be run at the same time
-    integer   :: NonLinear
-    logical   :: Want_CMB, Want_CMB_lensing
-=======
         logical   :: WantCls, WantTransfer
         logical   :: WantScalars, WantTensors, WantVectors
         logical   :: DoLensing
         logical   :: want_zstar, want_zdrag     !!JH for updated BAO likelihood.
         logical   :: PK_WantTransfer             !JD 08/13 Added so both NL lensing and PK can be run at the same time
         integer   :: NonLinear
-        logical   :: Want_CMB
->>>>>>> e422dbde
+        logical   :: Want_CMB, Want_CMB_lensing
 
         integer   :: Max_l, Max_l_tensor
         real(dl)  :: Max_eta_k, Max_eta_k_tensor
@@ -534,11 +519,11 @@
             Redshift_w(nu_i)%tau = TimeOfz(Redshift_w(nu_i)%Redshift)
             Redshift_w(nu_i)%chi0 = CP%tau0-Redshift_w(nu_i)%tau
             Redshift_w(nu_i)%chimin = min(Redshift_w(nu_i)%chi0,&
-            CP%tau0 - TimeOfz(max(0.05_dl,Redshift_w(nu_i)%Redshift - 1.5*Redshift_w(nu_i)%sigma)) )
+                CP%tau0 - TimeOfz(max(0.05_dl,Redshift_w(nu_i)%Redshift - 1.5*Redshift_w(nu_i)%sigma)) )
             CP%Max_eta_k = max(CP%Max_eta_k, CP%tau0*WindowKmaxForL(Redshift_w(nu_i),CP%max_l))
         end do
         if (eta_k /= CP%Max_eta_k .and. FeedbackLevel>0) &
-        write (*,*) 'source max_eta_k: ', CP%Max_eta_k,'kmax = ', CP%Max_eta_k/CP%tau0
+            write (*,*) 'source max_eta_k: ', CP%Max_eta_k,'kmax = ', CP%Max_eta_k/CP%tau0
     end if
 
     !JD 08/13 Changes for nonlinear lensing of CMB + MPK compatibility
@@ -1807,20 +1792,15 @@
     implicit none
     public
     integer, parameter :: Transfer_kh =1, Transfer_cdm=2,Transfer_b=3,Transfer_g=4, &
-<<<<<<< HEAD
-    Transfer_r=5, Transfer_nu = 6,  & !massless and massive neutrino
-    Transfer_tot=7
-    !Sources
-    !Alternatively for 21cm
-    integer, parameter :: Transfer_monopole=4, Transfer_vnewt=5, Transfer_Tmat = 6
-=======
         Transfer_r=5, Transfer_nu = 6,  & !massless and massive neutrino
     Transfer_tot=7, Transfer_nonu=8, Transfer_tot_de=9,  &
         ! total perturbations with and without neutrinos, with neutrinos+dark energy in the numerator
         Transfer_Weyl = 10, & ! the Weyl potential, for lensing and ISW
     Transfer_Newt_vel_cdm=11, Transfer_Newt_vel_baryon=12,   & ! -k v_Newtonian/H
     Transfer_vel_baryon_cdm = 13 !relative velocity of baryons and CDM
->>>>>>> e422dbde
+    !Sources
+    !Alternatively for 21cm
+    integer, parameter :: Transfer_monopole=4, Transfer_vnewt=5, Transfer_Tmat = 6
 
     integer, parameter :: Transfer_max = Transfer_vel_baryon_cdm
 
@@ -2044,11 +2024,11 @@
 
     do i = 1,PK_Data%num_z
         call spline(PK_data%log_k,PK_data%matpower(1,i),PK_data%num_k,&
-        cllo,clhi,PK_data%ddmat(1,i))
+            cllo,clhi,PK_data%ddmat(1,i))
         call spline(PK_data%log_k,PK_data%vvpower(1,i),PK_data%num_k,&
-        cllo,clhi,PK_data%ddvvpower(1,i))
+            cllo,clhi,PK_data%ddvvpower(1,i))
         call spline(PK_data%log_k,PK_data%vdpower(1,i),PK_data%num_k,&
-        cllo,clhi,PK_data%ddvdpower(1,i))
+            cllo,clhi,PK_data%ddvdpower(1,i))
     end do
 
     end subroutine MatterPowerdata_getsplines21cm
@@ -2147,7 +2127,6 @@
 
     end function MatterPowerData_k
 
-<<<<<<< HEAD
     !Sources
     subroutine MatterPower21cm_k(PK,  k, itf, monopole, vv, vd)
     !Get monopole and velocity power at particular k by interpolation
@@ -2190,15 +2169,15 @@
 
 
         monopole = a0*PK%matpower(llo,itf)+ b0*PK%matpower(lhi,itf)+&
-        (f1* PK%ddmat(llo,itf) &
-        +f2*PK%ddmat(lhi,itf))*f3
+            (f1* PK%ddmat(llo,itf) &
+            +f2*PK%ddmat(lhi,itf))*f3
         vv = a0*PK%vvpower(llo,itf)+ b0*PK%vvpower(lhi,itf)+&
-        (f1* PK%ddvvpower(llo,itf) &
-        +f2*PK%ddvvpower(lhi,itf))*f3
+            (f1* PK%ddvvpower(llo,itf) &
+            +f2*PK%ddvvpower(lhi,itf))*f3
 
         vd = a0*PK%vdpower(llo,itf)+ b0*PK%vdpower(lhi,itf)+&
-        (f1* PK%ddvdpower(llo,itf) &
-        +f2*PK%ddvdpower(lhi,itf))*f3
+            (f1* PK%ddvdpower(llo,itf) &
+            +f2*PK%ddvdpower(lhi,itf))*f3
     end if
 
     monopole = exp(max(-30._dl,monopole))
@@ -2207,10 +2186,7 @@
 
     end subroutine MatterPower21cm_k
 
-    subroutine Transfer_GetMatterPowerS(MTrans,outpower, itf, in, minkh, dlnkh, npoints)
-=======
     subroutine Transfer_GetMatterPowerS(MTrans,outpower, itf, in, minkh, dlnkh, npoints, var1, var2)
->>>>>>> e422dbde
     Type(MatterTransferData), intent(in) :: MTrans
     integer, intent(in) :: itf, in, npoints
     integer, intent(in), optional :: var1, var2
@@ -2555,14 +2531,11 @@
     nullify(MTrans%q_trans)
     nullify(MTrans%TransferData)
     nullify(MTrans%sigma_8)
-<<<<<<< HEAD
+    nullify(MTrans%sigma2_vdelta_8)
     !Sources
     deallocate(MTrans%optical_depths, STAT = st)
     nullify(MTrans%optical_depths)
-=======
-    nullify(MTrans%sigma2_vdelta_8)
->>>>>>> e422dbde
-
+ 
     end subroutine Transfer_Free
 
     !JD 08/13 Changes for nonlinear lensing of CMB + MPK compatibility
@@ -2577,7 +2550,7 @@
     !Sources
     if (Do21cm) then
         if (maxval(Redshift_w(1:num_redshiftwindows)%Redshift) /= minval(Redshift_w(1:num_redshiftwindows)%Redshift))  &
-        stop 'Non-linear 21cm currently only for narrow window at one redshift'
+            stop 'Non-linear 21cm currently only for narrow window at one redshift'
         if (.not. present(eta_k_max)) stop 'bad call to Transfer_SetForNonlinearLensing'
         P%kmax = eta_k_max/10000.
         P%k_per_logint  = 0
@@ -2764,8 +2737,8 @@
         k = kh*h
         PK_data%log_kh(ik) = log(kh)
         PK_data%matpower(ik,z_ix) = &
-        log(MTrans%TransferData(Transfer_tot,ik,z_ix)**2*k &
-        *pi*twopi*h**3*ScalarPower(k,in))
+            log(MTrans%TransferData(Transfer_tot,ik,z_ix)**2*k &
+            *pi*twopi*h**3*ScalarPower(k,in))
 
         if (CP%NonLinear/=NonLinear_None) then
             PK_data%matpower(ik,1) = PK_data%matpower(ik,1) + 2*log(PK_cdm%nonlin_ratio(ik,z_ix))
@@ -2819,12 +2792,12 @@
         pow = ScalarPower(k,in)*1d10
 
         PK_data%matpower(ik,1) = &
-        log( (MTrans%TransferData(Transfer_monopole,ik,z_ix)*k**2)**2 * pow)
+            log( (MTrans%TransferData(Transfer_monopole,ik,z_ix)*k**2)**2 * pow)
         PK_data%vvpower(ik,1) = &
-        log( (MTrans%TransferData(Transfer_vnewt ,ik,z_ix)*k**2)**2 * pow)
+            log( (MTrans%TransferData(Transfer_vnewt ,ik,z_ix)*k**2)**2 * pow)
         PK_data%vdpower(ik,1) = &
-        log( abs((MTrans%TransferData(Transfer_vnewt ,ik,z_ix)*k**2)*&
-        (MTrans%TransferData(Transfer_monopole,ik,z_ix)*k**2))* pow)
+            log( abs((MTrans%TransferData(Transfer_vnewt ,ik,z_ix)*k**2)*&
+            (MTrans%TransferData(Transfer_monopole,ik,z_ix)*k**2))* pow)
 
         if (CP%NonLinear/=NonLinear_None) then
             PK_data%matpower(ik,1) = PK_data%matpower(ik,1) + 2*log(PK_cdm%nonlin_ratio(ik,z_ix))
@@ -3092,7 +3065,6 @@
     real(dl) :: matter_verydom_tau
     real(dl) :: r_drag0, z_star, z_drag  !!JH for updated BAO likelihood.
 
-<<<<<<< HEAD
     !Sources
     real(dl) redshift_time(nthermo), dredshift_time(nthermo)
     real(dl), dimension(:), allocatable :: arhos_fac, darhos_fac, ddarhos_fac
@@ -3104,13 +3076,8 @@
     public  tau_start_redshiftwindows,tau_end_redshiftwindows,recombination_Tgas_tau
 
     public thermo,inithermo,vis,opac,expmmu,dvis,dopac,ddvis,lenswin, tight_tau,interp_window,&
-    Thermo_OpacityToTime,matter_verydom_tau, ThermoData_Free,&
-    z_star, z_drag  !!JH for updated BAO likelihood.
-=======
-    public thermo,inithermo,vis,opac,expmmu,dvis,dopac,ddvis,lenswin, tight_tau,&
         Thermo_OpacityToTime,matter_verydom_tau, ThermoData_Free,&
         z_star, z_drag  !!JH for updated BAO likelihood.
->>>>>>> e422dbde
     contains
 
     subroutine thermo(tau,cs2b,opacity, dopacity)
@@ -3523,13 +3490,13 @@
     do RW_i = 1, num_redshiftwindows
         Win => RW(RW_i)
         if (Redshift_w(RW_i)%kind == window_lensing .or. &
-        Redshift_w(RW_i)%kind == window_counts .and. DoRedshiftLensing) then
-            has_lensing_windows = .true.
-            Redshift_w(RW_i)%has_lensing_window = .true.
-            if (FeedbackLevel>0) &
+            Redshift_w(RW_i)%kind == window_counts .and. DoRedshiftLensing) then
+        has_lensing_windows = .true.
+        Redshift_w(RW_i)%has_lensing_window = .true.
+        if (FeedbackLevel>0) &
             & write(*,'(I1," Int W              = ",f9.6)') RW_i, awin_lens1(RW_i)
 
-            Win%awin_lens=Win%awin_lens/awin_lens1(RW_i)
+        Win%awin_lens=Win%awin_lens/awin_lens1(RW_i)
         else
             Redshift_w(RW_i)%has_lensing_window = .false.
         end if
@@ -3632,7 +3599,7 @@
         RedWin => Redshift_W(RW_i)
         if (RedWin%kind == window_21cm) then
             outstr = 'z= '//trim(RealToStr(real(RedWin%Redshift),4))//': T_b = '//trim(RealToStr(real(RedWin%Fq),6))// &
-            'mK; tau21 = '//trim(RealToStr(real(RedWin%optical_depth_21),5))
+                'mK; tau21 = '//trim(RealToStr(real(RedWin%optical_depth_21),5))
             write (*,*) RW_i,trim(outstr)
         end if
     end do
@@ -3660,7 +3627,7 @@
             Tb21cm = 1000*(1-exp(-tau_eps))*a*(Tspin-Trad)
 
             outstr = 'z= '//trim(RealToStr(real(CP%Transfer%PK_redshifts(RW_i))))// &
-            ': tau_21cm = '//trim(RealToStr(real(tau_eps),5))//'; T_b = '//trim(RealToStr(real(Tb21cm),6))//'mK'
+                ': tau_21cm = '//trim(RealToStr(real(tau_eps),5))//'; T_b = '//trim(RealToStr(real(Tb21cm),6))//'mK'
             write (*,*) trim(outstr)
         end do
     end if
@@ -3714,11 +3681,11 @@
             if (Win%kind /= window_lensing) then
                 !Have to be careful to integrate dwinV as the window tails off
                 tau_end_redshiftwindows = max(Win%tau_end,tau_end_redshiftwindows)
-                nwindow = nint(150*AccuracyBoost) 
+                nwindow = nint(150*AccuracyBoost)
                 win_end = Win%tau_end
             else !lensing
                 nwindow = nint(AccuracyBoost*Win%chi0/100)
-                win_end = CP%tau0 
+                win_end = CP%tau0
             end if
 
             if (Win%kind == window_21cm .and. (line_phot_dipole .or. line_phot_quadrupole)) nwindow = nwindow *3
@@ -3735,7 +3702,7 @@
 
             if (Win%kind /= window_lensing .and. Win%tau_end - Win%tau_start > Win%sigma_tau*7) then
                 call Ranges_Add(TimeSteps, TimeOfZ(Win%Redshift+Win%sigma_z*3), &
-                max(0._dl,TimeOfZ(Win%Redshift-Win%sigma_z*3)), nwindow)
+                    max(0._dl,TimeOfZ(Win%Redshift-Win%sigma_z*3)), nwindow)
                 !This should be over peak
             end if
             !Make sure line of sight integral OK too
@@ -3782,7 +3749,7 @@
         !   deallocate(Win%wing,Win%dwing,Win%ddwing,Win%winV,Win%dwinV,Win%ddwinV)
         !  end if
         allocate(Win%winF(nstep),Win%wing(nstep),Win%dwing(nstep),Win%ddwing(nstep), &
-        Win%winV(nstep),Win%dwinV(nstep),Win%ddwinV(nstep))
+            Win%winV(nstep),Win%dwinV(nstep),Win%ddwinV(nstep))
         allocate(Win%win_lens(nstep),Win%wing2(nstep),Win%dwing2(nstep),Win%ddwing2(nstep))
         allocate(Win%wingtau(nstep),Win%dwingtau(nstep),Win%ddwingtau(nstep))
         if (Win%kind == window_counts) then
@@ -3892,31 +3859,31 @@
                 RedWin%wingtau(j) =  RedWin%wing(j)*(1 - exp(-tau_eps)/exp_fac)
             elseif ( RedWin%kind == window_counts) then
 
-            !window is n(a) where n is TOTAL not fractional number
-            !delta = int wing(eta) delta(eta) deta
-            RedWin%wing(j) = adot *window
-            !old like 21cm
-            !                 RedWin%wing(j) = a2*rho_fac*window
-
-            !Window with 1/H in
-            RedWin%wing2(j) = RedWin%wing(j)/(adot/a)
-
-            !winv is g/chi for the ISW and time delay terms
-            RedWin%WinV(j) = 0
-            if (tau < CP%tau0 -0.1) then
-                int_tmp(j,i) = RedWin%wing(j)/(CP%tau0 - tau)
-            else
-                int_tmp(j,i)=0
-            end if
-
-            if (counts_evolve) then
-                back_count_tmp(j,i) =  counts_background_z(RedWin, 1/a-1)/a
+                !window is n(a) where n is TOTAL not fractional number
+                !delta = int wing(eta) delta(eta) deta
+                RedWin%wing(j) = adot *window
+                !old like 21cm
+                !                 RedWin%wing(j) = a2*rho_fac*window
+
+                !Window with 1/H in
+                RedWin%wing2(j) = RedWin%wing(j)/(adot/a)
+
+                !winv is g/chi for the ISW and time delay terms
+                RedWin%WinV(j) = 0
                 if (tau < CP%tau0 -0.1) then
-                    RedWin%comoving_density_ev(j) = back_count_tmp(j,i)*(adot/a)/(CP%tau0 - tau)**2
+                    int_tmp(j,i) = RedWin%wing(j)/(CP%tau0 - tau)
                 else
-                    RedWin%comoving_density_ev(j) = 0
+                    int_tmp(j,i)=0
                 end if
-            end if
+
+                if (counts_evolve) then
+                    back_count_tmp(j,i) =  counts_background_z(RedWin, 1/a-1)/a
+                    if (tau < CP%tau0 -0.1) then
+                        RedWin%comoving_density_ev(j) = back_count_tmp(j,i)*(adot/a)/(CP%tau0 - tau)**2
+                    else
+                        RedWin%comoving_density_ev(j) = 0
+                    end if
+                end if
             end if
 
             !Lensing windows should be fine from inithermo
@@ -3931,7 +3898,7 @@
         call spline(TimeSteps%points(jstart),int_tmp(jstart,i),ninterp,spl_large,spl_large,tmp)
         call spline_integrate(TimeSteps%points(jstart),int_tmp(jstart,i),tmp, tmp2(jstart),ninterp)
         RedWin%WinV(jstart:TimeSteps%npoints) =  &
-        RedWin%WinV(jstart:TimeSteps%npoints) + tmp2(jstart:TimeSteps%npoints)
+            RedWin%WinV(jstart:TimeSteps%npoints) + tmp2(jstart:TimeSteps%npoints)
 
         call spline(TimeSteps%points(jstart),RedWin%WinV(jstart),ninterp,spl_large,spl_large,RedWin%ddWinV(jstart))
         call spline_deriv(TimeSteps%points(jstart),RedWin%WinV(jstart),RedWin%ddWinV(jstart), RedWin%dWinV(jstart), ninterp)
@@ -3941,68 +3908,68 @@
 
         call spline(TimeSteps%points(jstart),RedWin%Wing2(jstart),ninterp,spl_large,spl_large,RedWin%ddWing2(jstart))
         call spline_deriv(TimeSteps%points(jstart),RedWin%Wing2(jstart),RedWin%ddWing2(jstart), &
-        RedWin%dWing2(jstart), ninterp)
+            RedWin%dWing2(jstart), ninterp)
 
         call spline_integrate(TimeSteps%points(jstart),RedWin%Wing(jstart),RedWin%ddWing(jstart), RedWin%WinF(jstart),ninterp)
         RedWin%Fq = RedWin%WinF(TimeSteps%npoints)
 
         if (RedWin%kind == window_21cm) then
             call spline_integrate(TimeSteps%points(jstart),RedWin%Wing2(jstart),&
-            RedWin%ddWing2(jstart), tmp(jstart),ninterp)
+                RedWin%ddWing2(jstart), tmp(jstart),ninterp)
             RedWin%optical_depth_21 = tmp(TimeSteps%npoints) / (CP%TCMB*1000)
             !WinF not used.. replaced below
 
             call spline(TimeSteps%points(jstart),RedWin%Wingtau(jstart),ninterp,spl_large,spl_large,RedWin%ddWingtau(jstart))
             call spline_deriv(TimeSteps%points(jstart),RedWin%Wingtau(jstart),RedWin%ddWingtau(jstart), &
-            RedWin%dWingtau(jstart), ninterp)
+                RedWin%dWingtau(jstart), ninterp)
         elseif (RedWin%kind == window_counts) then
 
-        if (counts_evolve) then
-            call spline(TimeSteps%points(jstart),back_count_tmp(jstart,i),ninterp,spl_large,spl_large,tmp)
-            call spline_deriv(TimeSteps%points(jstart),back_count_tmp(jstart,i),tmp,tmp2(jstart),ninterp)
-            do ix = jstart, TimeSteps%npoints
-                if (RedWin%Wing(ix)==0._dl) then
-                    RedWin%Wingtau(ix) = 0
-                else
-                    RedWin%Wingtau(ix) =  -tmp2(ix) * RedWin%Wing(ix) / (back_count_tmp(ix,i)*hubble_tmp(ix)) &
-                    + 5*RedWin%dlog10Ndm * ( RedWin%Wing(ix)- int_tmp(ix,i)/hubble_tmp(ix))
-                end if
-            end do
-
-            !comoving_density_ev is d log(a^3 n_s)/d eta * window
-            call spline(TimeSteps%points(jstart),RedWin%comoving_density_ev(jstart),ninterp,spl_large,spl_large,tmp)
-            call spline_deriv(TimeSteps%points(jstart),RedWin%comoving_density_ev(jstart),tmp,tmp2(jstart),ninterp)
-            do ix = jstart, TimeSteps%npoints
-                if (RedWin%Wing(ix)==0._dl) then
-                    RedWin%comoving_density_ev(ix) = 0
-                else
-                    RedWin%comoving_density_ev(ix) =   tmp2(ix) / RedWin%comoving_density_ev(ix)
-                end if
-            end do
-        else
-            RedWin%comoving_density_ev=0
-            call spline(TimeSteps%points(jstart),hubble_tmp(jstart),ninterp,spl_large,spl_large,tmp)
-            call spline_deriv(TimeSteps%points(jstart),hubble_tmp(jstart),tmp, tmp2(jstart), ninterp)
-
-            !assume d( a^3 n_s) of background population is zero, so remaining terms are
-            !wingtau =  g*(2/H\chi + Hdot/H^2)  when s=0; int_tmp = window/chi
-            RedWin%Wingtau(jstart:TimeSteps%npoints) = &
-2           *(1-2.5*RedWin%dlog10Ndm)*int_tmp(jstart:TimeSteps%npoints,i)/hubble_tmp(jstart:TimeSteps%npoints)&
-            + 5*RedWin%dlog10Ndm*RedWin%Wing(jstart:TimeSteps%npoints) &
-            + tmp2(jstart:TimeSteps%npoints)/hubble_tmp(jstart:TimeSteps%npoints)**2*RedWin%Wing(jstart:TimeSteps%npoints)
-        endif
-
-        call spline(TimeSteps%points(jstart),RedWin%Wingtau(jstart),ninterp, &
-        spl_large,spl_large,RedWin%ddWingtau(jstart))
-        call spline_deriv(TimeSteps%points(jstart),RedWin%Wingtau(jstart),RedWin%ddWingtau(jstart), &
-        RedWin%dWingtau(jstart), ninterp)
-
-        !WinF is int[ g*(...)]
-        call spline_integrate(TimeSteps%points(jstart),RedWin%Wingtau(jstart),&
-        RedWin%ddWingtau(jstart), RedWin%WinF(jstart),ninterp)
-        !    tmp(jstart:TimeSteps%npoints) = int_tmp(jstart:TimeSteps%npoints,i)/RedWin%Wingtau(jstart:TimeSteps%npoints)
-        !    call spline(TimeSteps%points(jstart),tmp(jstart),ninterp,spl_large,spl_large,tmp2)
-        !    call spline_integrate(TimeSteps%points(jstart),tmp,tmp2, RedWin%WinF(jstart),ninterp)
+            if (counts_evolve) then
+                call spline(TimeSteps%points(jstart),back_count_tmp(jstart,i),ninterp,spl_large,spl_large,tmp)
+                call spline_deriv(TimeSteps%points(jstart),back_count_tmp(jstart,i),tmp,tmp2(jstart),ninterp)
+                do ix = jstart, TimeSteps%npoints
+                    if (RedWin%Wing(ix)==0._dl) then
+                        RedWin%Wingtau(ix) = 0
+                    else
+                        RedWin%Wingtau(ix) =  -tmp2(ix) * RedWin%Wing(ix) / (back_count_tmp(ix,i)*hubble_tmp(ix)) &
+                            + 5*RedWin%dlog10Ndm * ( RedWin%Wing(ix)- int_tmp(ix,i)/hubble_tmp(ix))
+                    end if
+                end do
+
+                !comoving_density_ev is d log(a^3 n_s)/d eta * window
+                call spline(TimeSteps%points(jstart),RedWin%comoving_density_ev(jstart),ninterp,spl_large,spl_large,tmp)
+                call spline_deriv(TimeSteps%points(jstart),RedWin%comoving_density_ev(jstart),tmp,tmp2(jstart),ninterp)
+                do ix = jstart, TimeSteps%npoints
+                    if (RedWin%Wing(ix)==0._dl) then
+                        RedWin%comoving_density_ev(ix) = 0
+                    else
+                        RedWin%comoving_density_ev(ix) =   tmp2(ix) / RedWin%comoving_density_ev(ix)
+                    end if
+                end do
+            else
+                RedWin%comoving_density_ev=0
+                call spline(TimeSteps%points(jstart),hubble_tmp(jstart),ninterp,spl_large,spl_large,tmp)
+                call spline_deriv(TimeSteps%points(jstart),hubble_tmp(jstart),tmp, tmp2(jstart), ninterp)
+
+                !assume d( a^3 n_s) of background population is zero, so remaining terms are
+                !wingtau =  g*(2/H\chi + Hdot/H^2)  when s=0; int_tmp = window/chi
+                RedWin%Wingtau(jstart:TimeSteps%npoints) = &
+                    2           *(1-2.5*RedWin%dlog10Ndm)*int_tmp(jstart:TimeSteps%npoints,i)/hubble_tmp(jstart:TimeSteps%npoints)&
+                    + 5*RedWin%dlog10Ndm*RedWin%Wing(jstart:TimeSteps%npoints) &
+                    + tmp2(jstart:TimeSteps%npoints)/hubble_tmp(jstart:TimeSteps%npoints)**2*RedWin%Wing(jstart:TimeSteps%npoints)
+            endif
+
+            call spline(TimeSteps%points(jstart),RedWin%Wingtau(jstart),ninterp, &
+                spl_large,spl_large,RedWin%ddWingtau(jstart))
+            call spline_deriv(TimeSteps%points(jstart),RedWin%Wingtau(jstart),RedWin%ddWingtau(jstart), &
+                RedWin%dWingtau(jstart), ninterp)
+
+            !WinF is int[ g*(...)]
+            call spline_integrate(TimeSteps%points(jstart),RedWin%Wingtau(jstart),&
+                RedWin%ddWingtau(jstart), RedWin%WinF(jstart),ninterp)
+            !    tmp(jstart:TimeSteps%npoints) = int_tmp(jstart:TimeSteps%npoints,i)/RedWin%Wingtau(jstart:TimeSteps%npoints)
+            !    call spline(TimeSteps%points(jstart),tmp(jstart),ninterp,spl_large,spl_large,tmp2)
+            !    call spline_integrate(TimeSteps%points(jstart),tmp,tmp2, RedWin%WinF(jstart),ninterp)
         end if
     end do
 
@@ -4024,11 +3991,11 @@
     a0=(TimeSteps%points(i+1)-tau)/ho
     b0=1-a0
     wing_t = a0*RedWin%wing(i)+ b0*RedWin%wing(i+1)+((a0**3-a0)* RedWin%ddwing(i) &
-    +(b0**3-b0)*RedWin%ddwing(i+1))*ho**2/6
+        +(b0**3-b0)*RedWin%ddwing(i+1))*ho**2/6
     wing2_t = a0*RedWin%wing2(i)+ b0*RedWin%wing2(i+1)+((a0**3-a0)* RedWin%ddwing2(i) &
-    +(b0**3-b0)*RedWin%ddwing2(i+1))*ho**2/6
+        +(b0**3-b0)*RedWin%ddwing2(i+1))*ho**2/6
     winv_t = a0*RedWin%winv(i)+ b0*RedWin%winv(i+1)+((a0**3-a0)* RedWin%ddwinv(i) &
-    +(b0**3-b0)*RedWin%ddwinv(i+1))*ho**2/6
+        +(b0**3-b0)*RedWin%ddwinv(i+1))*ho**2/6
 
 
     end subroutine interp_window
@@ -4063,20 +4030,18 @@
             -2._dl*demmu(i)-demmu(i+1)+d*(demmu(i)+demmu(i+1) &
             +2._dl*(emmu(i)-emmu(i+1)))))
 
-<<<<<<< HEAD
-
         step_redshift(j2) = redshift_time(i)+d*(dredshift_time(i)+d*(3._dl*(redshift_time(i+1)-redshift_time(i)) &
-        -2._dl*dredshift_time(i)-dredshift_time(i+1)+d*(dredshift_time(i)+dredshift_time(i+1) &
-        +2._dl*(redshift_time(i)-redshift_time(i+1)))))
+            -2._dl*dredshift_time(i)-dredshift_time(i+1)+d*(dredshift_time(i)+dredshift_time(i+1) &
+            +2._dl*(redshift_time(i)-redshift_time(i+1)))))
 
 
         rhos_fac(j2) = arhos_fac(i)+d*(darhos_fac(i)+d*(3._dl*(arhos_fac(i+1)-arhos_fac(i)) &
-        -2._dl*darhos_fac(i)-darhos_fac(i+1)+d*(darhos_fac(i)+darhos_fac(i+1) &
-        +2._dl*(arhos_fac(i)-arhos_fac(i+1)))))
+            -2._dl*darhos_fac(i)-darhos_fac(i+1)+d*(darhos_fac(i)+darhos_fac(i+1) &
+            +2._dl*(arhos_fac(i)-arhos_fac(i+1)))))
         drhos_fac(j2) = (darhos_fac(i)+d*(ddarhos_fac(i)+d*(3._dl*(darhos_fac(i+1)  &
-        -darhos_fac(i))-2._dl*ddarhos_fac(i)-ddarhos_fac(i+1)+d*(ddarhos_fac(i) &
-        +ddarhos_fac(i+1)+2._dl*(darhos_fac(i)-darhos_fac(i+1))))))/(tau &
-        *dlntau)
+            -darhos_fac(i))-2._dl*ddarhos_fac(i)-ddarhos_fac(i+1)+d*(ddarhos_fac(i) &
+            +ddarhos_fac(i+1)+2._dl*(darhos_fac(i)-darhos_fac(i+1))))))/(tau &
+            *dlntau)
 
 
         do RW_i=1, num_redshiftwindows
@@ -4085,18 +4050,16 @@
                 C=> RW(RW_i)
 
                 W%win_lens(j2) = C%awin_lens(i)+d*(C%dawin_lens(i)+d*(3._dl*(C%awin_lens(i+1)-C%awin_lens(i)) &
-                -2._dl*C%dawin_lens(i)-C%dawin_lens(i+1)+d*(C%dawin_lens(i)+C%dawin_lens(i+1) &
-                +2._dl*(C%awin_lens(i)-C%awin_lens(i+1)))))
+                    -2._dl*C%dawin_lens(i)-C%dawin_lens(i+1)+d*(C%dawin_lens(i)+C%dawin_lens(i+1) &
+                    +2._dl*(C%awin_lens(i)-C%awin_lens(i+1)))))
             end if
         end do
 
-=======
         if (dowinlens) then
             lenswin(j2)=winlens(i)+d*(dwinlens(i)+d*(3._dl*(winlens(i+1)-winlens(i)) &
                 -2._dl*dwinlens(i)-dwinlens(i+1)+d*(dwinlens(i)+dwinlens(i+1) &
                 +2._dl*(winlens(i)-winlens(i+1)))))
         end if
->>>>>>> e422dbde
         vis(j2)=opac(j2)*expmmu(j2)
         dvis(j2)=expmmu(j2)*(opac(j2)**2+dopac(j2))
         ddvis(j2)=expmmu(j2)*(opac(j2)**3+3*opac(j2)*dopac(j2)+ddopac)
