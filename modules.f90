    ! Modules used by cmbmain and other routines.

    !     Code for Anisotropies in the Microwave Background
    !     by Antony Lewis (http://cosmologist.info) and Anthony Challinor
    !     See readme.html for documentation.
    !
    !     Based on CMBFAST  by  Uros Seljak and Matias Zaldarriaga, itself based
    !     on Boltzmann code written by Edmund Bertschinger, Chung-Pei Ma and Paul Bode.
    !     Original CMBFAST copyright and disclaimer:
    !
    !     Copyright 1996 by Harvard-Smithsonian Center for Astrophysics and
    !     the Massachusetts Institute of Technology.  All rights reserved.
    !
    !     THIS SOFTWARE IS PROVIDED "AS IS", AND M.I.T. OR C.f.A. MAKE NO
    !     REPRESENTATIONS OR WARRANTIES, EXPRESS OR IMPLIED.
    !     By way of example, but not limitation,
    !     M.I.T. AND C.f.A MAKE NO REPRESENTATIONS OR WARRANTIES OF
    !     MERCHANTABILITY OR FITNESS FOR ANY PARTICULAR PURPOSE OR THAT
    !     THE USE OF THE LICENSED SOFTWARE OR DOCUMENTATION WILL NOT INFRINGE
    !     ANY THIRD PARTY PATENTS, COPYRIGHTS, TRADEMARKS OR OTHER RIGHTS.
    !
    !     portions of this software are based on the COSMICS package of
    !     E. Bertschinger.  See the LICENSE file of the COSMICS distribution
    !     for restrictions on the modification and distribution of this software.

    module RedshiftSpaceData
    use precision
    implicit none

    integer, parameter :: window_21cm = 1, window_counts = 2, window_lensing = 3

    Type TRedWin
        integer kind
        real(dl) Redshift
        real(dl) sigma
        real(dl) a
        real(dl) bias, dlog10Ndm
        real(dl) tau, tau_start, tau_end
        real(dl) sigma_z ! estimate of of width in z
        real(dl) sigma_tau !width in conformal time (set by code)
        real(dl) chi0, chimin
        integer mag_index !The index into the extra sources using for adding magnification to counts
        real(dl), dimension(:), pointer :: winF, wing,wing2,wingtau,dwing,dwing2,dwingtau,ddwing,ddwing2,ddwingtau,&
        winV,dwinV,ddwinV, win_lens, comoving_density_ev
        real(dl) Fq, optical_depth_21
        logical has_lensing_window
    end Type TRedWin


    integer, parameter :: max_redshiftwindows  = 20
    logical :: limber_windows = .false.
    logical :: DoRedshiftLensing = .false.

    Type(TRedWin), target :: Redshift_W(max_redshiftwindows)

    logical :: line_phot_dipole = .false.
    logical :: line_phot_quadrupole= .false.
    logical :: line_basic = .true.
    logical :: line_extra = .false.
    logical :: line_distortions = .true.
    logical :: line_reionization = .false.
    logical :: counts_velocity  = .true.
    logical :: counts_radial = .false. !does not include time delay;
    ! subset of counts_velocity, just 1/(chi*H) term
    logical :: counts_density = .true.
    logical :: counts_redshift = .true.
    logical :: counts_timedelay = .true. !time delay terms * 1/(H*chi)
    logical :: counts_ISW = .true.
    logical :: counts_potential = .true. !terms in potentials at source
    logical :: counts_evolve = .false.

    logical :: use_mK = .true.

    contains

    function count_obs_window_z(Win, z, winamp)
    !distribution function W(z) for the observed sources, used for lensing and number count spectrum
    !Winamp is amplitude normalized to 1 so the code can tell when the window is very small
    !note this is the total count distribution observed, not a fractional selection function on an underlying distribution
    Type(TRedWin) :: Win
    real(dl), intent(in) :: z
    real(dl) count_obs_window_z, dz,winamp
    real(dl), parameter :: root2pi = 2.506628274_dl

    dz = z-Win%Redshift
    winamp =  exp(-(dz/Win%sigma)**2/2)
    count_obs_window_z =winamp/Win%sigma/root2pi
    !!!
    !         winamp =  z**3*exp(-(z/3.35821)**13)/20
    !         count_obs_window_z = winamp*20/28.49261877

    end function count_obs_window_z

    function counts_background_z(Win, z)
    !if counts_evolve = T this function is used to get n(z) for the source population
    !(not the same as the number actually observed)
    Type(TRedWin) :: Win
    real(dl), intent(in) :: z
    real(dl) counts_background_z, winamp

    counts_background_z = count_obs_window_z(Win, z, winamp)
    !This is the special case where you observe all of the sources

    end function counts_background_z

    function Window_f_a(Win, a, winamp)
    !distribution function as function of scale factor a, used for 21cm
    !Winamp is amplitude normalized to 1 so the code can tell when the window is very small
    Type(TRedWin) :: Win
    real(dl), intent(in) :: a
    real(dl) Window_f_a, winamp
    real(dl), parameter :: root2pi = 2.506628274_dl
    !   real(dl) z

    if (Win%kind == window_21cm) then
        !Take W_T(S) = W_f(S)/S to be Gaussain, for frequency integration of T_b
        winamp =  exp(-((a-Win%a)/Win%sigma)**2/2)
        Window_f_a = a*winamp/Win%sigma/root2pi
    else
        Window_f_a = count_obs_window_z(Win, 1/a-1,winamp)/a**2
    end if

    end function Window_f_a



    subroutine InitRedshiftWindow(Win)
    Type(TRedWin) :: Win

    Win%bias = 1
    Win%mag_index = 0

    end subroutine InitRedshiftWindow

    end module RedshiftSpaceData

    module ModelParams
    use precision
    use Ranges
    use InitialPower
    use Reionization
    use Recombination
    use Errors
    use RedshiftSpaceData

    implicit none
    public

<<<<<<< HEAD
    character(LEN=*), parameter :: version = 'Sources_Oct_13'
=======
    character(LEN=*), parameter :: version = 'Nov13'
>>>>>>> 605f5560

    integer :: FeedbackLevel = 0 !if >0 print out useful information about the model

    logical, parameter :: DebugMsgs=.true. !Set to true to view progress and timing

    logical, parameter :: DebugEvolution = .false. !Set to true to do all the evolution for all k

    real(dl) :: DebugParam = 0._dl !not used but read in, useful for parameter-dependent tests

    logical ::  do_bispectrum  = .false.
    logical, parameter :: hard_bispectrum = .false. ! e.g. warm inflation where delicate cancellations

    logical, parameter :: full_bessel_integration = .false. !(go into the tails when calculating the sources)

    integer, parameter :: Nu_int = 0, Nu_trunc=1, Nu_approx = 2, Nu_best = 3
    !For CAMBparams%MassiveNuMethod
    !Nu_int: always integrate distribution function
    !Nu_trunc: switch to expansion in velocity once non-relativistic
    !Nu_approx: approximate scheme - good for CMB, but not formally correct and no good for matter power
    !Nu_best: automatically use mixture which is fastest and most accurate

    integer, parameter :: max_Nu = 5 !Maximum number of neutrino species
    integer, parameter :: max_transfer_redshifts = 150
    integer, parameter :: fileio_unit = 13 !Any number not used elsewhere will do
    integer, parameter :: outNone=1

    integer :: max_bessels_l_index  = 1000000
    real(dl) :: max_bessels_etak = 1000000*2

    real(dl), parameter ::  OutputDenominator =twopi
    !When using outNone the output is l(l+1)Cl/OutputDenominator

    Type(Regions) :: TimeSteps

    type TransferParams
        logical     ::  high_precision
        integer     ::  num_redshifts
        real(dl)    ::  kmax         !these are acutally q values, but same as k for flat
        integer     ::  k_per_logint ! ..
        real(dl)    ::  redshifts(max_transfer_redshifts)
        !JD 08/13 Added so both NL lensing and PK can be run at the same time
        real(dl)    ::  PK_redshifts(max_transfer_redshifts)
        real(dl)    ::  NLL_redshifts(max_transfer_redshifts)
        integer     ::  PK_redshifts_index(max_transfer_redshifts)
        integer     ::  NLL_redshifts_index(max_transfer_redshifts)
        integer     ::  PK_num_redshifts
        integer     ::  NLL_num_redshifts

    end type TransferParams

    !other variables, options, derived variables, etc.

    integer, parameter :: NonLinear_none=0, NonLinear_Pk =1, NonLinear_Lens=2
    integer, parameter :: NonLinear_both=3  !JD 08/13 added so both can be done

    ! Main parameters type
    type CAMBparams

    logical   :: WantCls, WantTransfer
    logical   :: WantScalars, WantTensors, WantVectors
    logical   :: DoLensing
    logical   :: want_zstar, want_zdrag     !!JH for updated BAO likelihood.
    logical   :: PK_WantTransfer             !JD 08/13 Added so both NL lensing and PK can be run at the same time
    integer   :: NonLinear
    logical   :: Want_CMB

    integer   :: Max_l, Max_l_tensor
    real(dl)  :: Max_eta_k, Max_eta_k_tensor
    ! _tensor settings only used in initialization,
    !Max_l and Max_eta_k are set to the tensor variables if only tensors requested

    real(dl)  :: omegab, omegac, omegav, omegan
    !Omega baryon, CDM, Lambda and massive neutrino
    real(dl)  :: H0,TCMB,yhe,Num_Nu_massless
    integer   :: Num_Nu_massive !sum of Nu_mass_numbers below
    integer   :: Nu_mass_eigenstates  !1 for degenerate masses
    logical   :: share_delta_neff !take fractional part to heat all eigenstates the same
    real(dl)  :: Nu_mass_degeneracies(max_nu)
    real(dl)  :: Nu_mass_fractions(max_nu) !The ratios of the total densities
    integer   :: Nu_mass_numbers(max_nu) !physical number per eigenstate

    integer   :: Scalar_initial_condition
    !must be one of the initial_xxx values defined in GaugeInterface

    integer   :: OutputNormalization
    !outNone, or C_OutputNormalization=1 if > 1

    logical   :: AccuratePolarization
    !Do you care about the accuracy of the polarization Cls?

    logical   :: AccurateBB
    !Do you care about BB accuracy (e.g. in lensing)

    !Reionization settings - used if Reion%Reionization=.true.
    logical   :: AccurateReionization
    !Do you care about pecent level accuracy on EE signal from reionization?

    integer   :: MassiveNuMethod

    type(InitialPowerParams) :: InitPower  !see power_tilt.f90 - you can change this
    type(ReionizationParams) :: Reion
    type(RecombinationParams):: Recomb
    type(TransferParams)     :: Transfer

    real(dl) ::  InitialConditionVector(1:10) !Allow up to 10 for future extensions
    !ignored unless Scalar_initial_condition == initial_vector

    logical OnlyTransfers !Don't use initial power spectrum data, instead get Delta_q_l array
    !If true, sigma_8 is not calculated either

    logical DerivedParameters !calculate various derived parameters  (ThermoDerivedParams)

    !Derived parameters, not set initially
    type(ReionizationHistory) :: ReionHist

    logical flat,closed,open
    real(dl) omegak
    real(dl) curv,r, Ksign !CP%r = 1/sqrt(|CP%curv|), CP%Ksign = 1,0 or -1
    real(dl) tau0,chi0 !time today and rofChi(CP%tau0/CP%r)

    end type CAMBparams

    type(CAMBparams) CP  !Global collection of parameters

    real(dl) scale !relative to CP%flat. e.g. for scaling lSamp%l sampling.

    logical ::call_again = .false.
    !if being called again with same parameters to get different thing

    !     grhom =kappa*a^2*rho_m0
    !     grhornomass=grhor*number of massless neutrino species
    !     taurst,taurend - time at start/end of recombination
    !     dtaurec - dtau during recombination
    !     adotrad - a(tau) in radiation era

    real(dl) grhom,grhog,grhor,grhob,grhoc,grhov,grhornomass,grhok
    real(dl) taurst,dtaurec,taurend, tau_maxvis,adotrad

    !Neutrinos
    real(dl) grhormass(max_nu)

    !     nu_masses=m_nu*c**2/(k_B*T_nu0)
    real(dl) :: nu_masses(max_nu)

    real(dl) akthom !sigma_T * (number density of protons now)
    real(dl) fHe !n_He_tot / n_H_tot
    real(dl) Nnow


    integer :: ThreadNum = 0
    !If zero assigned automatically, obviously only used if parallelised

    !Parameters for checking/changing overall accuracy
    !If HighAccuracyDefault=.false., the other parameters equal to 1 corresponds to ~0.3% scalar C_l accuracy
    !If HighAccuracyDefault=.true., the other parameters equal to 1 corresponds to ~0.1% scalar C_l accuracy (at L>600)
    logical :: HighAccuracyDefault = .false.

    real(dl) :: lSampleBoost=1._dl
    !Increase lSampleBoost to increase sampling in lSamp%l for Cl interpolation

    real(dl) :: AccuracyBoost =1._dl

    !Decrease step sizes, etc. by this parameter. Useful for checking accuracy.
    !Can also be used to improve speed significantly if less accuracy is required.
    !or improving accuracy for extreme models.
    !Note this does not increase lSamp%l sampling or massive neutrino q-sampling

    real(sp) :: lAccuracyBoost=1.
    !Boost number of multipoles integrated in Boltzman heirarchy

    integer :: limber_phiphi = 400 !for l>limber_phiphi use limber approx for lensing potential
    integer :: num_redshiftwindows = 0
    integer :: num_extra_redshiftwindows = 0

    integer, parameter :: lmin = 2
    !must be either 1 or 2

    real(dl), parameter :: OmegaKFlat = 5e-7_dl !Value at which to use flat code

    real(dl),parameter :: tol=1.0d-4 !Base tolerance for integrations

    !     used as parameter for spline - tells it to use 'natural' end values
    real(dl), parameter :: spl_large=1.e40_dl

    integer, parameter:: l0max=4000

    integer, parameter :: lmax_arr = 100+l0max/7
    !     lmax is max possible number of l's evaluated
    !    integer, parameter :: lmax_arr = l0max

    character(LEN=1024) :: highL_unlensed_cl_template = 'HighLExtrapTemplate_lenspotentialCls.dat'
    !fiducial high-accuracy high-L C_L used for making small cosmology-independent numerical corrections
    !to lensing and C_L interpolation. Ideally close to models of interest, but dependence is weak.
    logical :: use_spline_template = .true.
    integer, parameter :: lmax_extrap_highl = 8000
    real(dl), allocatable :: highL_CL_template(:,:)

    integer, parameter :: derived_age=1, derived_zstar=2, derived_rstar=3, derived_thetastar=4,derived_zdrag=5, &
    derived_rdrag=6,derived_kD=7,derived_thetaD=8 , derived_zEQ =9, derived_thetaEQ=10
    integer, parameter :: nthermo_derived = 10

    real(dl) ThermoDerivedParams(nthermo_derived)

    Type TBackgroundOutputs
        real(dl), pointer :: z_outputs(:) => null()
        real(dl), allocatable :: H(:), DA(:), rs_by_D_v(:)
    end Type TBackgroundOutputs

    Type(TBackgroundOutputs), save :: BackgroundOutputs

    !Sources
    logical :: transfer_21cm_cl = .false.

    contains


    subroutine CAMBParams_Set(P, error, DoReion)
    use constants
    type(CAMBparams), intent(in) :: P
    real(dl) GetOmegak, fractional_number, conv
    integer, optional :: error !Zero if OK
    logical, optional :: DoReion
    logical WantReion
    integer nu_i,actual_massless
    real(dl) nu_massless_degeneracy, neff_i
    external GetOmegak
    real(dl), save :: last_tau0
    real(dl) eta_k
    !Constants in SI units

    global_error_flag = 0

    if ((P%WantTensors .or. P%WantVectors).and. P%WantTransfer .and. .not. P%WantScalars) then
        call GlobalError( 'Cannot generate tensor C_l and transfer without scalar C_l',error_unsupported_params)
    end if

    if (present(error)) error = global_error_flag
    if (global_error_flag/=0) return

    if (present(DoReion)) then
        WantReion = DoReion
    else
        WantReion = .true.
    end if

    CP=P
    if (call_again) CP%DerivedParameters = .false.

    CP%Max_eta_k = max(CP%Max_eta_k,CP%Max_eta_k_tensor)

    if (CP%WantTransfer) then
        CP%WantScalars=.true.
        if (.not. CP%WantCls) then
            CP%AccuratePolarization = .false.
            !Sources
            CP%Reion%Reionization = transfer_21cm_cl
        end if
    else
        CP%transfer%num_redshifts=0
    end if

    if (CP%Num_Nu_Massive /= sum(CP%Nu_mass_numbers(1:CP%Nu_mass_eigenstates))) then
        if (sum(CP%Nu_mass_numbers(1:CP%Nu_mass_eigenstates))/=0) stop 'Num_Nu_Massive is not sum of Nu_mass_numbers'
    end if
    if (CP%Omegan == 0 .and. CP%Num_Nu_Massive /=0) then
        if (CP%share_delta_neff) then
            CP%Num_Nu_Massless = CP%Num_Nu_Massless + CP%Num_Nu_Massive
        else
            CP%Num_Nu_Massless = CP%Num_Nu_Massless + sum(CP%Nu_mass_degeneracies(1:CP%Nu_mass_eigenstates))
        end if
        CP%Num_Nu_Massive  = 0
        CP%Nu_mass_numbers = 0
    end if

    nu_massless_degeneracy = CP%Num_Nu_massless !N_eff for massless neutrinos
    if (CP%Num_nu_massive > 0) then
        if (CP%Nu_mass_eigenstates==0) stop 'Have Num_nu_massive>0 but no nu_mass_eigenstates'
        if (CP%Nu_mass_eigenstates==1 .and. CP%Nu_mass_numbers(1)==0) CP%Nu_mass_numbers(1) = CP%Num_Nu_Massive
        if (all(CP%Nu_mass_numbers(1:CP%Nu_mass_eigenstates)==0)) CP%Nu_mass_numbers=1 !just assume one for all
        if (CP%share_delta_neff) then
            !default case of equal heating of all neutrinos
            fractional_number = CP%Num_Nu_massless + CP%Num_Nu_massive
            actual_massless = int(CP%Num_Nu_massless + 1e-6_dl)
            neff_i = fractional_number/(actual_massless + CP%Num_Nu_massive)
            nu_massless_degeneracy = neff_i*actual_massless
            CP%Nu_mass_degeneracies(1:CP%Nu_mass_eigenstates) = CP%Nu_mass_numbers(1:CP%Nu_mass_eigenstates)*neff_i
        end if
        if (abs(sum(CP%Nu_mass_fractions(1:CP%Nu_mass_eigenstates))-1) > 1e-4) &
        stop 'Nu_mass_fractions do not add up to 1'
    else
        CP%Nu_mass_eigenstates = 0
    end if

    if ((CP%WantTransfer).and. CP%MassiveNuMethod==Nu_approx) then
        CP%MassiveNuMethod = Nu_trunc
    end if

    CP%omegak = GetOmegak()

    CP%flat = (abs(CP%omegak) <= OmegaKFlat)
    CP%closed = CP%omegak < -OmegaKFlat

    CP%open = .not.CP%flat.and..not.CP%closed
    if (CP%flat) then
        CP%curv=0
        CP%Ksign=0
        CP%r=1._dl !so we can use tau/CP%r, etc, where CP%r's cancel
    else
        CP%curv=-CP%omegak/((c/1000)/CP%h0)**2
        CP%Ksign =sign(1._dl,CP%curv)
        CP%r=1._dl/sqrt(abs(CP%curv))
    end if
    !  grho gives the contribution to the expansion rate from: (g) photons,
    !  (r) one flavor of relativistic neutrino (2 degrees of freedom),
    !  (m) nonrelativistic matter (for Omega=1).  grho is actually
    !  8*pi*G*rho/c^2 at a=1, with units of Mpc**(-2).
    !  a=tau(Mpc)*adotrad, with a=1 today, assuming 3 neutrinos.
    !  (Used only to set the initial conformal time.)

    !H0 is in km/s/Mpc

    grhom = 3*CP%h0**2/c**2*1000**2 !3*h0^2/c^2 (=8*pi*G*rho_crit/c^2)

    !grhom=3.3379d-11*h0*h0
    grhog = kappa/c**2*4*sigma_boltz/c**3*CP%tcmb**4*Mpc**2 !8*pi*G/c^2*4*sigma_B/c^3 T^4
    ! grhog=1.4952d-13*tcmb**4
    grhor = 7._dl/8*(4._dl/11)**(4._dl/3)*grhog !7/8*(4/11)^(4/3)*grhog (per neutrino species)
    !grhor=3.3957d-14*tcmb**4

    !correction for fractional number of neutrinos, e.g. 3.04 to give slightly higher T_nu hence rhor
    !for massive Nu_mass_degeneracies parameters account for heating from grhor

    grhornomass=grhor*nu_massless_degeneracy
    grhormass=0
    do nu_i = 1, CP%Nu_mass_eigenstates
        grhormass(nu_i)=grhor*CP%Nu_mass_degeneracies(nu_i)
    end do
    grhoc=grhom*CP%omegac
    grhob=grhom*CP%omegab
    grhov=grhom*CP%omegav
    grhok=grhom*CP%omegak
    !  adotrad gives the relation a(tau) in the radiation era:
    adotrad = sqrt((grhog+grhornomass+sum(grhormass(1:CP%Nu_mass_eigenstates)))/3)


    Nnow = CP%omegab*(1-CP%yhe)*grhom*c**2/kappa/m_H/Mpc**2

    akthom = sigma_thomson*Nnow*Mpc
    !sigma_T * (number density of protons now)

    fHe = CP%YHe/(mass_ratio_He_H*(1.d0-CP%YHe))  !n_He_tot / n_H_tot

    if (.not.call_again) then
        call init_massive_nu(CP%omegan /=0)
        call init_background
        if (global_error_flag==0) then
            CP%tau0=TimeOfz(0._dl)
            ! print *, 'chi = ',  (CP%tau0 - TimeOfz(0.15_dl)) * CP%h0/100
            last_tau0=CP%tau0
            if (WantReion) call Reionization_Init(CP%Reion,CP%ReionHist, CP%YHe, akthom, CP%tau0, FeedbackLevel)
        end if
    else
        CP%tau0=last_tau0
    end if

    !Sources
    if (CP%WantScalars .and. CP%WantCls .and. num_redshiftwindows>0) then
        eta_k = CP%Max_eta_k
        do nu_i=1,num_redshiftwindows
            Redshift_w(nu_i)%tau = TimeOfz(Redshift_w(nu_i)%Redshift)
            Redshift_w(nu_i)%chi0 = CP%tau0-Redshift_w(nu_i)%tau
            Redshift_w(nu_i)%chimin = min(Redshift_w(nu_i)%chi0,&
            CP%tau0 - TimeOfz(max(0.05_dl,Redshift_w(nu_i)%Redshift - 1.5*Redshift_w(nu_i)%sigma)) )
            CP%Max_eta_k = max(CP%Max_eta_k, CP%tau0*WindowKmaxForL(Redshift_w(nu_i),CP%max_l))
        end do
        if (eta_k /= CP%Max_eta_k .and. FeedbackLevel>0) &
        write (*,*) 'source max_eta_k: ', CP%Max_eta_k,'kmax = ', CP%Max_eta_k/CP%tau0
    end if

    !JD 08/13 Changes for nonlinear lensing of CMB + MPK compatibility
    !if ( CP%NonLinear==NonLinear_Lens) then
    if (CP%NonLinear==NonLinear_Lens .or. CP%NonLinear==NonLinear_both ) then
        CP%Transfer%kmax = max(CP%Transfer%kmax, CP%Max_eta_k/CP%tau0)
        if (FeedbackLevel > 0 .and. CP%Transfer%kmax== CP%Max_eta_k/CP%tau0) &
        write (*,*) 'max_eta_k changed to ', CP%Max_eta_k
    end if

    if (CP%closed .and. CP%tau0/CP%r >3.14) then
        call GlobalError('chi >= pi in closed model not supported',error_unsupported_params)
    end if

    if (global_error_flag/=0) then
        if (present(error)) error = global_error_flag
        return
    end if

    if (present(error)) then
        error = 0
    else if (FeedbackLevel > 0 .and. .not. call_again) then
        write(*,'("Om_b h^2             = ",f9.6)') CP%omegab*(CP%H0/100)**2
        write(*,'("Om_c h^2             = ",f9.6)') CP%omegac*(CP%H0/100)**2
        write(*,'("Om_nu h^2            = ",f9.6)') CP%omegan*(CP%H0/100)**2
        write(*,'("Om_Lambda            = ",f9.6)') CP%omegav
        write(*,'("Om_K                 = ",f9.6)') CP%omegak
        write(*,'("Om_m (1-Om_K-Om_L)   = ",f9.6)') 1-CP%omegak-CP%omegav
        write(*,'("100 theta (CosmoMC)  = ",f9.6)') 100*CosmomcTheta()
        if (CP%Num_Nu_Massive > 0) then
            write(*,'("N_eff (total)        = ",f9.6)') nu_massless_degeneracy + &
            sum(CP%Nu_mass_degeneracies(1:CP%Nu_mass_eigenstates))
            do nu_i=1, CP%Nu_mass_eigenstates
                conv = k_B*(8*grhor/grhog/7)**0.25*CP%tcmb/eV * &
                (CP%nu_mass_degeneracies(nu_i)/CP%nu_mass_numbers(nu_i))**0.25 !approx 1.68e-4
                write(*,'(I2, " nu, g=",f7.4," m_nu*c^2/k_B/T_nu0= ",f9.2," (m_nu= ",f6.3," eV)")') &
                CP%nu_mass_numbers(nu_i), CP%nu_mass_degeneracies(nu_i), nu_masses(nu_i),conv*nu_masses(nu_i)
            end do
        end if
    end if
    CP%chi0=rofChi(CP%tau0/CP%r)
    scale= CP%chi0*CP%r/CP%tau0  !e.g. change l sampling depending on approx peak spacing

    end subroutine CAMBParams_Set


    function GetTestTime()
    real(sp) GetTestTime
    real(sp) atime

    !           GetTestTime = etime(tarray)
    !Can replace this if etime gives problems
    !Or just comment out - only used if DebugMsgs = .true.
    call cpu_time(atime)
    GetTestTime = atime

    end function GetTestTime


    function rofChi(Chi) !sinh(chi) for open, sin(chi) for closed.
    real(dl) Chi,rofChi

    if (CP%closed) then
        rofChi=sin(chi)
    else if (CP%open) then
        rofChi=sinh(chi)
    else
        rofChi=chi
    endif
    end function rofChi


    function cosfunc (Chi)
    real(dl) Chi,cosfunc

    if (CP%closed) then
        cosfunc= cos(chi)
    else if (CP%open) then
        cosfunc=cosh(chi)
    else
        cosfunc = 1._dl
    endif
    end function cosfunc

    function tanfunc(Chi)
    real(dl) Chi,tanfunc
    if (CP%closed) then
        tanfunc=tan(Chi)
    else if (CP%open) then
        tanfunc=tanh(Chi)
    else
        tanfunc=Chi
    end if

    end  function tanfunc

    function invsinfunc(x)
    real(dl) invsinfunc,x

    if (CP%closed) then
        invsinfunc=asin(x)
    else if (CP%open) then
        invsinfunc=log((x+sqrt(1._dl+x**2)))
    else
        invsinfunc = x
    endif
    end function invsinfunc

    function f_K(x)
    real(dl) :: f_K
    real(dl), intent(in) :: x
    f_K = CP%r*rofChi(x/CP%r)

    end function f_K


    function DeltaTime(a1,a2, in_tol)
    implicit none
    real(dl) DeltaTime, atol
    real(dl), intent(IN) :: a1,a2
    real(dl), optional, intent(in) :: in_tol
    real(dl) dtauda, rombint !diff of tau w.CP%r.t a and integration
    external dtauda, rombint

    if (present(in_tol)) then
        atol = in_tol
    else
        atol = tol/1000/exp(AccuracyBoost-1)
    end if
    DeltaTime=rombint(dtauda,a1,a2,atol)

    end function DeltaTime

    function TimeOfz(z)
    implicit none
    real(dl) TimeOfz
    real(dl), intent(IN) :: z

    TimeOfz=DeltaTime(0._dl,1._dl/(z+1._dl))
    end function TimeOfz

    function DeltaPhysicalTimeGyr(a1,a2, in_tol)
    use constants
    real(dl), intent(in) :: a1, a2
    real(dl), optional, intent(in) :: in_tol
    real(dl) rombint,DeltaPhysicalTimeGyr, atol
    external rombint

    if (present(in_tol)) then
        atol = in_tol
    else
        atol = 1d-4/exp(AccuracyBoost-1)
    end if
    DeltaPhysicalTimeGyr = rombint(dtda,a1,a2,atol)*Mpc/c/Gyr
    end function DeltaPhysicalTimeGyr

    function AngularDiameterDistance(z)
    !This is the physical (non-comoving) angular diameter distance in Mpc
    real(dl) AngularDiameterDistance
    real(dl), intent(in) :: z

    AngularDiameterDistance = CP%r/(1+z)*rofchi(ComovingRadialDistance(z) /CP%r)

    end function AngularDiameterDistance

    function LuminosityDistance(z)
    real(dl) LuminosityDistance
    real(dl), intent(in) :: z

    LuminosityDistance = AngularDiameterDistance(z)*(1+z)**2

    end function LuminosityDistance

    function ComovingRadialDistance(z)
    real(dl) ComovingRadialDistance
    real(dl), intent(in) :: z

    ComovingRadialDistance = DeltaTime(1/(1+z),1._dl)

    end function ComovingRadialDistance

    function Hofz(z)
    !!non-comoving Hubble in MPC units, divide by MPC_in_sec to get in SI units
    real(dl) Hofz, dtauda,a
    real(dl), intent(in) :: z
    external dtauda

    a = 1/(1+z)
    Hofz = 1/(a**2*dtauda(a))

    end function Hofz

    real(dl) function BAO_D_v_from_DA_H(z, DA, Hz)
    real(dl), intent(in) :: z, DA, Hz
    real(dl) ADD

    ADD = DA*(1.d0+z)
    BAO_D_v_from_DA_H = ((ADD)**2.d0*z/Hz)**(1.d0/3.d0)

    end function BAO_D_v_from_DA_H

    real(dl) function BAO_D_v(z)
    real(dl), intent(IN) :: z

    BAO_D_v = BAO_D_v_from_DA_H(z,AngularDiameterDistance(z), Hofz(z))

    end function BAO_D_v

    function dsound_da_exact(a)
    implicit none
    real(dl) dsound_da_exact,dtauda,a,R,cs
    external dtauda

    R = 3*grhob*a / (4*grhog)
    cs=1.0d0/sqrt(3*(1+R))
    dsound_da_exact=dtauda(a)*cs

    end function dsound_da_exact


    function dsound_da(a)
    !approximate form used e.g. by CosmoMC for theta
    implicit none
    real(dl) dsound_da,dtauda,a,R,cs
    external dtauda

    R=3.0d4*a*CP%omegab*(CP%h0/100.0d0)**2
    !          R = 3*grhob*a / (4*grhog) //above is mostly within 0.2% and used for previous consistency
    cs=1.0d0/sqrt(3*(1+R))
    dsound_da=dtauda(a)*cs

    end function dsound_da

    function dtda(a)
    real(dl) dtda,dtauda,a
    external dtauda
    dtda= dtauda(a)*a
    end function

    function CosmomcTheta()
    real(dl) zstar, astar, atol, rs, DA
    real(dl) CosmomcTheta
    real(dl) ombh2, omdmh2
    real(dl) rombint
    external rombint

    ombh2 = CP%omegab*(CP%h0/100.0d0)**2
    omdmh2 = (CP%omegac+CP%omegan)*(CP%h0/100.0d0)**2

    !!From Hu & Sugiyama
    zstar =  1048*(1+0.00124*ombh2**(-0.738))*(1+ &
    (0.0783*ombh2**(-0.238)/(1+39.5*ombh2**0.763)) * &
    (omdmh2+ombh2)**(0.560/(1+21.1*ombh2**1.81)))

    astar = 1/(1+zstar)
    atol = 1e-6
    rs = rombint(dsound_da,1d-8,astar,atol)
    DA = AngularDiameterDistance(zstar)/astar
    CosmomcTheta = rs/DA
    !       print *,'z* = ',zstar, 'r_s = ',rs, 'DA = ',DA, rs/DA

    end function CosmomcTheta

    !Sources
    function WindowKmaxForL(W,ell) result(res)
    Type(TRedWin), intent(in) :: W
    real(dl) res
    integer, intent(in)::  ell

    if (W%kind == window_lensing) then
        res = AccuracyBoost*ell/10.
    elseif  (W%kind == window_counts) then
        res = AccuracyBoost*5*ell/W%chimin
    else
        res = 1.2*ell/W%chi0
    end if

    end function WindowKmaxForL

    end module ModelParams



    !ccccccccccccccccccccccccccccccccccccccccccccccccccc

    module lvalues
    use precision
    use ModelParams
    implicit none
    public

    Type lSamples
        integer l0
        integer l(lmax_arr)
    end Type lSamples

    Type(lSamples) :: lSamp
    !Sources
    logical :: Log_lvalues  = .false.

    contains

    function lvalues_indexOf(lSet,l)
    type(lSamples) :: lSet
    integer, intent(in) :: l
    integer lvalues_indexOf, i

    do i=2,lSet%l0
        if (l < lSet%l(i)) then
            lvalues_indexOf = i-1
            return
        end if
    end do
    lvalues_indexOf = lSet%l0

    end function  lvalues_indexOf

    subroutine initlval(lSet,max_l)

    ! This subroutines initializes lSet%l arrays. Other values will be interpolated.

    implicit none
    type(lSamples) :: lSet

    integer, intent(IN) :: max_l
    integer lind, lvar, step,top,bot,ls(lmax_arr)
    real(dl) AScale

    Ascale=scale/lSampleBoost

    if (lSampleBoost >=50) then
        !just do all of them
        lind=0
        do lvar=lmin, max_l
            lind=lind+1
            ls(lind)=lvar
        end do
        lSet%l0=lind
        lSet%l(1:lind) = ls(1:lind)
        return
    end if

    lind=0
    do lvar=lmin, 10
        lind=lind+1
        ls(lind)=lvar
    end do

    if (CP%AccurateReionization) then
        if (lSampleBoost > 1) then
            do lvar=11, 37,1
                lind=lind+1
                ls(lind)=lvar
            end do
        else
            do lvar=11, 37,2
                lind=lind+1
                ls(lind)=lvar
            end do
        end if

        step = max(nint(5*Ascale),2)
        bot=40
        top=bot + step*10
    else
        if (lSampleBoost >1) then
            do lvar=11, 15
                lind=lind+1
                ls(lind)=lvar
            end do
        else
            lind=lind+1
            ls(lind)=12
            lind=lind+1
            ls(lind)=15
        end if
        step = max(nint(10*Ascale),3)
        bot=15+max(step/2,2)
        top=bot + step*7
    end if

    do lvar=bot, top, step
        lind=lind+1
        ls(lind)=lvar
    end do

    !Sources
    if (Log_lvalues) then
        !Useful for generating smooth things like 21cm to high l
        step=max(nint(20*Ascale),4)
        do
            lvar = lvar + step
            if (lvar > max_l) exit
            lind=lind+1
            ls(lind)=lvar
            step = nint(step*1.2) !log spacing
        end do
    else
        step=max(nint(20*Ascale),4)
        bot=ls(lind)+step
        top=bot+step*2

        do lvar = bot,top,step
            lind=lind+1
            ls(lind)=lvar
        end do

        if (ls(lind)>=max_l) then
            do lvar=lind,1,-1
                if (ls(lvar)<=max_l) exit
            end do
            lind=lvar
            if (ls(lind)<max_l) then
                lind=lind+1
                ls(lind)=max_l
            end if
        else
            step=max(nint(25*Ascale),4)
            !Get EE right around l=200 by putting extra point at 175
            bot=ls(lind)+step
            top=bot+step

            do lvar = bot,top,step
                lind=lind+1
                ls(lind)=lvar
            end do

            if (ls(lind)>=max_l) then
                do lvar=lind,1,-1
                    if (ls(lvar)<=max_l) exit
                end do
                lind=lvar
                if (ls(lind)<max_l) then
                    lind=lind+1
                    ls(lind)=max_l
                end if
            else
                if (HighAccuracyDefault .and. .not. use_spline_template) then
                    step=max(nint(42*Ascale),7)
                else
                    step=max(nint(50*Ascale),7)
                end if
                bot=ls(lind)+step
                top=min(5000,max_l)

                do lvar = bot,top,step
                    lind=lind+1
                    ls(lind)=lvar
                end do

                if (max_l > 5000) then
                    !Should be pretty smooth or tiny out here
                    step=max(nint(400*Ascale),50)
                    lvar = ls(lind)
                    do
                        lvar = lvar + step
                        if (lvar > max_l) exit
                        lind=lind+1
                        ls(lind)=lvar
                        step = nint(step*1.5) !log spacing
                    end do
                end if
                !Sources
            end if !log_lvalues

            if (ls(lind) /=max_l) then
                lind=lind+1
                ls(lind)=max_l
            end if
            if (.not. CP%flat) ls(lind-1)=int(max_l+ls(lind-2))/2
            !Not in CP%flat case so interpolation table is the same when using lower l_max
        end if
    end if
    lSet%l0=lind
    lSet%l(1:lind) = ls(1:lind)

    end subroutine initlval

    subroutine InterpolateClArr(lSet,iCl, all_Cl, max_ind)
    type (lSamples), intent(in) :: lSet
    real(dl), intent(in) :: iCl(*)
    real(dl), intent(out):: all_Cl(lmin:*)
    integer, intent(in) :: max_ind
    integer il,llo,lhi, xi
    real(dl) ddCl(lSet%l0)
    real(dl) xl(lSet%l0)

    real(dl) a0,b0,ho
    real(dl), parameter :: cllo=1.e30_dl,clhi=1.e30_dl

    if (max_ind > lSet%l0) stop 'Wrong max_ind in InterpolateClArr'

    xl = real(lSet%l(1:lSet%l0),dl)
    call spline(xl,iCL(1),max_ind,cllo,clhi,ddCl(1))

    llo=1
    do il=lmin,lSet%l(max_ind)
        xi=il
        if ((xi > lSet%l(llo+1)).and.(llo < max_ind)) then
            llo=llo+1
        end if
        lhi=llo+1
        ho=lSet%l(lhi)-lSet%l(llo)
        a0=(lSet%l(lhi)-xi)/ho
        b0=(xi-lSet%l(llo))/ho

        all_Cl(il) = a0*iCl(llo)+ b0*iCl(lhi)+((a0**3-a0)* ddCl(llo) &
        +(b0**3-b0)*ddCl(lhi))*ho**2/6
    end do

    end subroutine InterpolateClArr

    subroutine InterpolateClArrTemplated(lSet,iCl, all_Cl, max_ind, template_index)
    type (lSamples), intent(in) :: lSet
    real(dl), intent(in) :: iCl(*)
    real(dl), intent(out):: all_Cl(lmin:*)
    integer, intent(in) :: max_ind
    integer, intent(in), optional :: template_index
    integer maxdelta, il
    real(dl) DeltaCL(lSet%l0)
    real(dl), allocatable :: tmpall(:)

    if (max_ind > lSet%l0) stop 'Wrong max_ind in InterpolateClArrTemplated'

    if (use_spline_template .and. present(template_index)) then
        if (template_index<=3) then
            !interpolate only the difference between the C_l and an accurately interpolated template. Temp only for the mo.
            !Using unlensed for template, seems to be good enough
            maxdelta=max_ind
            do while (lSet%l(maxdelta) > lmax_extrap_highl)
                maxdelta=maxdelta-1
            end do
            DeltaCL(1:maxdelta)=iCL(1:maxdelta)- highL_CL_template(lSet%l(1:maxdelta), template_index)

            call InterpolateClArr(lSet,DeltaCl, all_Cl, maxdelta)

            do il=lmin,lSet%l(maxdelta)
                all_Cl(il) = all_Cl(il) +  highL_CL_template(il,template_index)
            end do

            if (maxdelta < max_ind) then
                !directly interpolate high L where no template (doesn't effect lensing spectrum much anyway)
                allocate(tmpall(lmin:lSet%l(max_ind)))
                call InterpolateClArr(lSet,iCl, tmpall, max_ind)
                !overlap to reduce interpolation artefacts
                all_cl(lSet%l(maxdelta-2):lSet%l(max_ind) ) = tmpall(lSet%l(maxdelta-2):lSet%l(max_ind))
                deallocate(tmpall)
            end if
            return
        end if
    end if

    call InterpolateClArr(lSet,iCl, all_Cl, max_ind)


    end subroutine InterpolateClArrTemplated

    end module lvalues


    !ccccccccccccccccccccccccccccccccccccccccccccccccccc

    module ModelData
    use precision
    use ModelParams
    use InitialPower
    use lValues
    use Ranges
    use AMlUtils
    implicit none
    public

    !Sources
    integer num_k

    Type LimberRec
        integer n1,n2 !corresponding time step array indices
        real(dl), dimension(:), pointer :: k
        real(dl), dimension(:), pointer :: Source
    end Type LimberRec

    Type ClTransferData
        !Cl transfer function variables
        !values of q for integration over q to get C_ls
        Type (lSamples) :: ls ! scalar and tensor l that are computed
        integer :: NumSources
        !Changes -scalars:  2 for just CMB, 3 for lensing
        !- tensors: T and E and phi (for lensing), and T, E, B respectively

        Type (Regions) :: q
        real(dl), dimension(:,:,:), pointer :: Delta_p_l_k => NULL()

        !The L index of the lowest L to use for Limber
        integer, dimension(:), pointer :: Limber_l_min => NULL()
        !For each l, the set of k in each limber window
        !indices LimberWindow(SourceNum,l)
        Type(LimberRec), dimension(:,:), pointer :: Limber_windows => NULL()

        !The maximum L needed for non-Limber
        integer max_index_nonlimber

    end Type ClTransferData

    Type(ClTransferData), save, target :: CTransScal, CTransTens, CTransVec

    !Computed output power spectra data

    integer, parameter :: C_Temp = 1, C_E = 2, C_Cross =3, C_Phi = 4, C_PhiTemp = 5, C_PhiE=6
    integer :: C_last = C_PhiE
    integer, parameter :: CT_Temp =1, CT_E = 2, CT_B = 3, CT_Cross=  4

    logical :: has_cl_2D_array = .false.

    real(dl), dimension (:,:,:), allocatable :: Cl_scalar, Cl_tensor, Cl_vector
    !Indices are Cl_xxx( l , intial_power_index, Cl_type)
    !where Cl_type is one of the above constants

    real(dl), dimension (:,:,:,:), allocatable :: Cl_Scalar_Array
    !Indices are Cl_xxx( l , intial_power_index, field1,field2)
    !where ordering of fields is T, E, \psi (CMB lensing potential), window_1, window_2...

    !The following are set only if doing lensing
    integer lmax_lensed !Only accurate to rather less than this
    real(dl) , dimension (:,:,:), allocatable :: Cl_lensed
    !Cl_lensed(l, power_index, Cl_type) are the interpolated Cls

    contains

    subroutine Init_ClTransfer(CTrans)
    !Need to set the Ranges array q before calling this
    Type(ClTransferData) :: CTrans
    integer st

    deallocate(CTrans%Delta_p_l_k, STAT = st)
    call Ranges_getArray(CTrans%q, .true.)

    allocate(CTrans%Delta_p_l_k(CTrans%NumSources,min(CTrans%max_index_nonlimber,CTrans%ls%l0), CTrans%q%npoints))
    CTrans%Delta_p_l_k = 0

    end subroutine Init_ClTransfer

    subroutine Init_Limber(CTrans)
    Type(ClTransferData) :: CTrans

    allocate(CTrans%Limber_l_min(CTrans%NumSources))
    CTrans%Limber_l_min = 0
    if (num_redshiftwindows>0 .or. limber_phiphi>0) then
        allocate(CTrans%Limber_windows(CTrans%NumSources,CTrans%ls%l0))
    end if

    end subroutine Init_Limber

    subroutine Free_ClTransfer(CTrans)
    Type(ClTransferData) :: CTrans
    integer st

    deallocate(CTrans%Delta_p_l_k, STAT = st)
    nullify(CTrans%Delta_p_l_k)
    call Ranges_Free(CTrans%q)
    call Free_Limber(CTrans)

    end subroutine Free_ClTransfer

    subroutine Free_Limber(CTrans)
    Type(ClTransferData) :: CTrans
    integer st,i,j

    if (associated(CTrans%Limber_l_min)) then
        do i=1, CTrans%NumSources
            if (CTrans%Limber_l_min(i)/=0) then
                do j=CTrans%Limber_l_min(i), CTrans%ls%l0
                    deallocate(CTrans%Limber_windows(i, j)%k, STAT = st)
                    deallocate(CTrans%Limber_windows(i, j)%Source, STAT = st)
                end do
            end if
        end do
        deallocate(CTrans%Limber_l_min, STAT = st)
    end if
    deallocate(CTrans%Limber_windows, STAT = st)
    nullify(CTrans%Limber_l_min)
    nullify(CTrans%Limber_windows)

    end subroutine Free_Limber

    function Win_Limber_ell(W,lmax) result(ell_limb)
    class(TRedWin) :: W
    integer, intent(in) :: lmax
    integer ell_limb

    if (limber_windows) then
        !Turn on limber when k is a scale smaller than window width
        if (W%kind==window_lensing) then
            ell_limb = 500*AccuracyBoost
        else
            ell_limb = nint(AccuracyBoost*max(limber_phiphi, nint(6* W%chi0/W%sigma_tau)))
        end if
    else
        ell_limb = lmax
    end if
    end function Win_Limber_ell

    subroutine CheckLoadedHighLTemplate
    integer L
    real(dl) array(7)

    if (.not. allocated(highL_CL_template)) then
        allocate(highL_CL_template(lmin:lmax_extrap_highl, C_Temp:C_Phi))
        call OpenTxtFile(highL_unlensed_cl_template,fileio_unit)
        if (lmin==1) highL_CL_template(lmin,:)=0
        do
            read(fileio_unit,*, end=500) L , array
            if (L>lmax_extrap_highl) exit
            !  array = array * (2*l+1)/(4*pi) * 2*pi/(l*(l+1))
            highL_CL_template(L, C_Temp:C_E) =array(1:2)
            highL_CL_template(L, C_Cross) =array(4)
            highL_CL_template(L, C_Phi) =array(5)
        end do

500     if (L< lmax_extrap_highl) &
        stop 'CheckLoadedHighLTemplate: template file does not go up to lmax_extrap_highl'
        close(fileio_unit)
    end if

    end subroutine CheckLoadedHighLTemplate


    subroutine Init_Cls

    call CheckLoadedHighLTemplate
    if (CP%WantScalars) then
        if (allocated(Cl_scalar)) deallocate(Cl_scalar)
        allocate(Cl_scalar(lmin:CP%Max_l, CP%InitPower%nn, C_Temp:C_last))
        Cl_scalar = 0
        if (has_cl_2D_array) then
            if (allocated(Cl_scalar_array)) deallocate(Cl_scalar_array)
            allocate(Cl_scalar_Array(lmin:CP%Max_l, CP%InitPower%nn, 3+num_redshiftwindows,3+num_redshiftwindows))
            Cl_scalar_array = 0
        end if
    end if

    if (CP%WantVectors) then
        if (allocated(Cl_vector)) deallocate(Cl_vector)
        allocate(Cl_vector(lmin:CP%Max_l, CP%InitPower%nn, CT_Temp:CT_Cross))
        Cl_vector = 0
    end if


    if (CP%WantTensors) then
        if (allocated(Cl_tensor)) deallocate(Cl_tensor)
        allocate(Cl_tensor(lmin:CP%Max_l_tensor, CP%InitPower%nn, CT_Temp:CT_Cross))
        Cl_tensor = 0
    end if

    end subroutine Init_Cls

    subroutine output_cl_files(ScalFile,ScalCovFile,TensFile, TotFile, LensFile, LensTotFile, factor)
    implicit none
    integer in,il
    character(LEN=*) ScalFile, TensFile, TotFile, LensFile, LensTotFile,ScalCovfile
    real(dl), intent(in), optional :: factor
    real(dl) fact
    integer last_C
    real(dl), allocatable :: outarr(:,:)


    if (present(factor)) then
        fact = factor
    else
        fact =1
    end if

    if (CP%WantScalars .and. ScalFile /= '') then
        last_C=min(C_PhiTemp,C_last)
        open(unit=fileio_unit,file=ScalFile,form='formatted',status='replace')
        do in=1,CP%InitPower%nn
            do il=lmin,min(10000,CP%Max_l)
                write(fileio_unit,trim(numcat('(1I6,',last_C))//'E15.5)')il ,fact*Cl_scalar(il,in,C_Temp:last_C)
            end do
            do il=10100,CP%Max_l, 100
                write(fileio_unit,trim(numcat('(1E15.5,',last_C))//'E15.5)') real(il),&
                fact*Cl_scalar(il,in,C_Temp:last_C)
            end do
        end do
        close(fileio_unit)
    end if

    if (CP%WantScalars .and. has_cl_2D_array .and. ScalCovFile /= '' .and. CTransScal%NumSources>2) then
        allocate(outarr(1:3+num_redshiftwindows,1:3+num_redshiftwindows))
        open(unit=fileio_unit,file=ScalCovFile,form='formatted',status='replace')
        do in=1,CP%InitPower%nn
            do il=lmin,min(10000,CP%Max_l)
                outarr=Cl_scalar_array(il,in,1:3+num_redshiftwindows,1:3+num_redshiftwindows)
                outarr(1:2,:)=sqrt(fact)*outarr(1:2,:)
                outarr(:,1:2)=sqrt(fact)*outarr(:,1:2)
                write(fileio_unit,trim(numcat('(1I6,',(3+num_redshiftwindows)**2))//'E15.5)') il, real(outarr)
            end do
            do il=10100,CP%Max_l, 100
                outarr=Cl_scalar_array(il,in,1:3+num_redshiftwindows,1:3+num_redshiftwindows)
                outarr(1:2,:)=sqrt(fact)*outarr(1:2,:)
                outarr(:,1:2)=sqrt(fact)*outarr(:,1:2)
                write(fileio_unit,trim(numcat('(1E15.5,',(3+num_redshiftwindows)**2))//'E15.5)') real(il), real(outarr)
            end do
        end do
        close(fileio_unit)
        deallocate(outarr)
    end if

    if (CP%WantTensors .and. TensFile /= '') then
        open(unit=fileio_unit,file=TensFile,form='formatted',status='replace')
        do in=1,CP%InitPower%nn
            do il=lmin,CP%Max_l_tensor
                write(fileio_unit,'(1I6,4E15.5)')il, fact*Cl_tensor(il, in, CT_Temp:CT_Cross)
            end do
        end do
        close(fileio_unit)
    end if

    if (CP%WantTensors .and. CP%WantScalars .and. TotFile /= '') then
        open(unit=fileio_unit,file=TotFile,form='formatted',status='replace')
        do in=1,CP%InitPower%nn
            do il=lmin,CP%Max_l_tensor
                write(fileio_unit,'(1I6,4E15.5)')il, fact*(Cl_scalar(il, in, C_Temp:C_E)+ Cl_tensor(il,in, C_Temp:C_E)), &
                fact*Cl_tensor(il,in, CT_B), fact*(Cl_scalar(il, in, C_Cross) + Cl_tensor(il, in, CT_Cross))
            end do
            do il=CP%Max_l_tensor+1,CP%Max_l
                write(fileio_unit,'(1I6,4E15.5)')il ,fact*Cl_scalar(il,in,C_Temp:C_E), 0._dl, fact*Cl_scalar(il,in,C_Cross)
            end do
        end do
        close(fileio_unit)
    end if

    if (CP%WantScalars .and. CP%DoLensing .and. LensFile /= '') then
        open(unit=fileio_unit,file=LensFile,form='formatted',status='replace')
        do in=1,CP%InitPower%nn
            do il=lmin, lmax_lensed
                write(fileio_unit,'(1I6,4E15.5)')il, fact*Cl_lensed(il, in, CT_Temp:CT_Cross)
            end do
        end do
        close(fileio_unit)
    end if


    if (CP%WantScalars .and. CP%WantTensors .and. CP%DoLensing .and. LensTotFile /= '') then
        open(unit=fileio_unit,file=LensTotFile,form='formatted',status='replace')
        do in=1,CP%InitPower%nn
            do il=lmin,min(CP%Max_l_tensor,lmax_lensed)
                write(fileio_unit,'(1I6,4E15.5)')il, fact*(Cl_lensed(il, in, CT_Temp:CT_Cross)+ Cl_tensor(il,in, CT_Temp:CT_Cross))
            end do
            do il=min(CP%Max_l_tensor,lmax_lensed)+1,lmax_lensed
                write(fileio_unit,'(1I6,4E15.5)')il, fact*Cl_lensed(il, in, CT_Temp:CT_Cross)
            end do
        end do
    end if
    end subroutine output_cl_files

    subroutine output_lens_pot_files(LensPotFile, factor)
    !Write out L TT EE BB TE PP PT PE where P is the lensing potential, all unlensed
    !This input supported by LensPix from 2010
    implicit none
    integer in,il
    real(dl), intent(in), optional :: factor
    real(dl) fact, scale, BB, TT, TE, EE
    character(LEN=*) LensPotFile
    !output file of dimensionless [l(l+1)]^2 C_phi_phi/2pi and [l(l+1)]^(3/2) C_phi_T/2pi
    !This is the format used by Planck_like but original LensPix uses scalar_output_file.

    !(Cl_scalar and scalar_output_file numbers are instead l^4 C_phi and l^3 C_phi
    ! - for historical reasons)

    if (present(factor)) then
        fact = factor
    else
        fact =1
    end if

    if (CP%WantScalars .and. CP%DoLensing .and. LensPotFile/='') then
        open(unit=fileio_unit,file=LensPotFile,form='formatted',status='replace')
        do in=1,CP%InitPower%nn
            do il=lmin,min(10000,CP%Max_l)
                TT = Cl_scalar(il, in, C_Temp)
                EE = Cl_scalar(il, in, C_E)
                TE = Cl_scalar(il, in, C_Cross)
                if (CP%WantTensors .and. il <= CP%Max_l_tensor) then
                    TT= TT+Cl_tensor(il,in, CT_Temp)
                    EE= EE+Cl_tensor(il,in, CT_E)
                    TE= TE+Cl_tensor(il,in, CT_Cross)
                    BB= Cl_tensor(il,in, CT_B)
                else
                    BB=0
                end if
                scale = (real(il+1)/il)**2/OutputDenominator !Factor to go from old l^4 factor to new

                write(fileio_unit,'(1I6,7E15.5)') il , fact*TT, fact*EE, fact*BB, fact*TE, scale*Cl_scalar(il,in,C_Phi),&
                (real(il+1)/il)**1.5/OutputDenominator*sqrt(fact)*Cl_scalar(il,in,C_PhiTemp:C_PhiE)
            end do
            do il=10100,CP%Max_l, 100
                scale = (real(il+1)/il)**2/OutputDenominator
                write(fileio_unit,'(1E15.5,7E15.5)') real(il), fact*Cl_scalar(il,in,C_Temp:C_E),0.,fact*Cl_scalar(il,in,C_Cross), &
                scale*Cl_scalar(il,in,C_Phi),&
                (real(il+1)/il)**1.5/OutputDenominator*sqrt(fact)*Cl_scalar(il,in,C_PhiTemp:C_PhiE)
            end do
        end do
        close(fileio_unit)
    end if
    end subroutine output_lens_pot_files


    subroutine output_veccl_files(VecFile, factor)
    implicit none
    integer in,il
    character(LEN=*) VecFile
    real(dl), intent(in), optional :: factor
    real(dl) fact


    if (present(factor)) then
        fact = factor
    else
        fact =1
    end if


    if (CP%WantVectors .and. VecFile /= '') then
        open(unit=fileio_unit,file=VecFile,form='formatted',status='replace')
        do in=1,CP%InitPower%nn
            do il=lmin,CP%Max_l
                write(fileio_unit,'(1I5,4E15.5)')il, fact*Cl_vector(il, in, CT_Temp:CT_Cross)
            end do
        end do

        close(fileio_unit)
    end if

    end subroutine output_veccl_files

    subroutine NormalizeClsAtL(lnorm)
    implicit none
    integer, intent(IN) :: lnorm
    integer in
    real(dl) Norm

    do in=1,CP%InitPower%nn
        if (CP%WantScalars) then
            Norm=1/Cl_scalar(lnorm,in, C_Temp)
            Cl_scalar(lmin:CP%Max_l, in, C_Temp:C_Cross) = Cl_scalar(lmin:CP%Max_l, in, C_Temp:C_Cross) * Norm
        end if

        if (CP%WantTensors) then
            if (.not.CP%WantScalars) Norm = 1/Cl_tensor(lnorm,in, C_Temp)
            !Otherwise Norm already set correctly
            Cl_tensor(lmin:CP%Max_l_tensor, in, CT_Temp:CT_Cross) =  &
            Cl_tensor(lmin:CP%Max_l_tensor, in, CT_Temp:CT_Cross) * Norm
        end if
    end do

    end  subroutine NormalizeClsAtL

    subroutine ModelData_Free

    call Free_ClTransfer(CTransScal)
    call Free_ClTransfer(CTransVec)
    call Free_ClTransfer(CTransTens)
    if (allocated(Cl_vector)) deallocate(Cl_vector)
    if (allocated(Cl_tensor)) deallocate(Cl_tensor)
    if (allocated(Cl_scalar)) deallocate(Cl_scalar)
    if (allocated(Cl_lensed)) deallocate(Cl_lensed)
    if (allocated(Cl_scalar_array)) deallocate(Cl_scalar_array)

    end subroutine ModelData_Free

    end module ModelData


    !ccccccccccccccccccccccccccccccccccccccccccccccccccccccccccccccccccccc
    module MassiveNu
    use precision
    use ModelParams
    implicit none
    private

    real(dl), parameter  :: const  = 7._dl/120*pi**4 ! 5.68219698_dl
    !const = int q^3 F(q) dq = 7/120*pi^4
    real(dl), parameter  :: const2 = 5._dl/7/pi**2   !0.072372274_dl
    real(dl), parameter  :: zeta3  = 1.2020569031595942853997_dl
    real(dl), parameter  :: zeta5  = 1.0369277551433699263313_dl
    real(dl), parameter  :: zeta7  = 1.0083492773819228268397_dl

    integer, parameter  :: nrhopn=2000
    real(dl), parameter :: am_min = 0.01_dl  !0.02_dl
    !smallest a*m_nu to integrate distribution function rather than using series
    real(dl), parameter :: am_max = 600._dl
    !max a*m_nu to integrate

    real(dl),parameter  :: am_minp=am_min*1.1
    real(dl), parameter :: am_maxp=am_max*0.9

    real(dl) dlnam

    real(dl), dimension(:), allocatable ::  r1,p1,dr1,dp1,ddr1

    !Sample for massive neutrino momentum
    !These settings appear to be OK for P_k accuate at 1e-3 level
    integer, parameter :: nqmax0=80 !maximum array size of q momentum samples
    real(dl) :: nu_q(nqmax0), nu_int_kernel(nqmax0)

    integer nqmax !actual number of q modes evolves

    public const,Nu_Init,Nu_background, Nu_rho, Nu_drho,  nqmax0, nqmax, &
    nu_int_kernel, nu_q
    contains
    !cccccccccccccccccccccccccccccccccccccccccccccccccccccccccccccccccccccc

    subroutine Nu_init

    !  Initialize interpolation tables for massive neutrinos.
    !  Use cubic splines interpolation of log rhonu and pnu vs. log a*m.

    integer i
    real(dl) dq,dlfdlq, q, am, rhonu,pnu
    real(dl) spline_data(nrhopn)

    !  nu_masses=m_nu(i)*c**2/(k_B*T_nu0).
    !  Get number density n of neutrinos from
    !  rho_massless/n = int q^3/(1+e^q) / int q^2/(1+e^q)=7/180 pi^4/Zeta(3)
    !  then m = Omega_nu/N_nu rho_crit /n
    !  Error due to velocity < 1e-5

    do i=1, CP%Nu_mass_eigenstates
        nu_masses(i)=const/(1.5d0*zeta3)*grhom/grhor*CP%omegan*CP%Nu_mass_fractions(i) &
        /CP%Nu_mass_degeneracies(i)
    end do

    if (allocated(r1)) return
    allocate(r1(nrhopn),p1(nrhopn),dr1(nrhopn),dp1(nrhopn),ddr1(nrhopn))


    nqmax=3
    if (AccuracyBoost >1) nqmax=4
    if (AccuracyBoost >2) nqmax=5
    if (AccuracyBoost >3) nqmax=nint(AccuracyBoost*10)
    !note this may well be worse than the 5 optimized points

    if (nqmax > nqmax0) call MpiStop('Nu_Init: qmax > nqmax0')

    !We evolve evolve 4F_l/dlfdlq(i), so kernel includes dlfdlnq factor
    !Integration scheme gets (Fermi-Dirac thing)*q^n exact,for n=-4, -2..2
    !see CAMB notes
    if (nqmax==3) then
        !Accurate at 2e-4 level
        nu_q(1:3) = (/0.913201, 3.37517, 7.79184/)
        nu_int_kernel(1:3) = (/0.0687359, 3.31435, 2.29911/)
    else if (nqmax==4) then
        !This seems to be very accurate (limited by other numerics)
        nu_q(1:4) = (/0.7, 2.62814, 5.90428, 12.0/)
        nu_int_kernel(1:4) = (/0.0200251, 1.84539, 3.52736, 0.289427/)
    else if (nqmax==5) then
        !exact for n=-4,-2..3
        !This seems to be very accurate (limited by other numerics)
        nu_q(1:5) = (/0.583165, 2.0, 4.0, 7.26582, 13.0/)
        nu_int_kernel(1:5) = (/0.0081201, 0.689407, 2.8063, 2.05156, 0.126817/)
    else
        dq = (12 + nqmax/5)/real(nqmax)
        do i=1,nqmax
            q=(i-0.5d0)*dq
            nu_q(i) = q
            dlfdlq=-q/(1._dl+exp(-q))
            nu_int_kernel(i)=dq*q**3/(exp(q)+1._dl) * (-0.25_dl*dlfdlq) !now evolve 4F_l/dlfdlq(i)
        end do
    end if
    nu_int_kernel=nu_int_kernel/const

    dlnam=-(log(am_min/am_max))/(nrhopn-1)


    !$OMP PARALLEL DO DEFAULT(SHARED),SCHEDULE(STATIC) &
    !$OMP & PRIVATE(am, rhonu,pnu)
    do i=1,nrhopn
        am=am_min*exp((i-1)*dlnam)
        call nuRhoPres(am,rhonu,pnu)
        r1(i)=log(rhonu)
        p1(i)=log(pnu)
    end do
    !$OMP END PARALLEL DO


    call splini(spline_data,nrhopn)
    call splder(r1,dr1,nrhopn,spline_data)
    call splder(p1,dp1,nrhopn,spline_data)
    call splder(dr1,ddr1,nrhopn,spline_data)


    end subroutine Nu_init

    !cccccccccccccccccccccccccccccccccccccccccccccccccccccccccccccccccccccc
    subroutine nuRhoPres(am,rhonu,pnu)
    !  Compute the density and pressure of one eigenstate of massive neutrinos,
    !  in units of the mean density of one flavor of massless neutrinos.

    real(dl),  parameter :: qmax=30._dl
    integer, parameter :: nq=100
    real(dl) dum1(nq+1),dum2(nq+1)
    real(dl), intent(in) :: am
    real(dl), intent(out) ::  rhonu,pnu
    integer i
    real(dl) q,aq,v,aqdn,adq


    !  q is the comoving momentum in units of k_B*T_nu0/c.
    !  Integrate up to qmax and then use asymptotic expansion for remainder.
    adq=qmax/nq
    dum1(1)=0._dl
    dum2(1)=0._dl
    do  i=1,nq
        q=i*adq
        aq=am/q
        v=1._dl/sqrt(1._dl+aq*aq)
        aqdn=adq*q*q*q/(exp(q)+1._dl)
        dum1(i+1)=aqdn/v
        dum2(i+1)=aqdn*v
    end do
    call splint(dum1,rhonu,nq+1)
    call splint(dum2,pnu,nq+1)
    !  Apply asymptotic corrrection for q>qmax and normalize by relativistic
    !  energy density.
    rhonu=(rhonu+dum1(nq+1)/adq)/const
    pnu=(pnu+dum2(nq+1)/adq)/const/3._dl

    end subroutine nuRhoPres

    !cccccccccccccccccccccccccccccccccccccccccc
    subroutine Nu_background(am,rhonu,pnu)
    use precision
    use ModelParams
    real(dl), intent(in) :: am
    real(dl), intent(out) :: rhonu, pnu

    !  Compute massive neutrino density and pressure in units of the mean
    !  density of one eigenstate of massless neutrinos.  Use cubic splines to
    !  interpolate from a table.

    real(dl) d
    integer i

    if (am <= am_minp) then
        rhonu=1._dl + const2*am**2
        pnu=(2-rhonu)/3._dl
        return
    else if (am >= am_maxp) then
        rhonu = 3/(2*const)*(zeta3*am + (15*zeta5)/2/am)
        pnu = 900._dl/120._dl/const*(zeta5-63._dl/4*Zeta7/am**2)/am
        return
    end if


    d=log(am/am_min)/dlnam+1._dl
    i=int(d)
    d=d-i

    !  Cubic spline interpolation.
    rhonu=r1(i)+d*(dr1(i)+d*(3._dl*(r1(i+1)-r1(i))-2._dl*dr1(i) &
    -dr1(i+1)+d*(dr1(i)+dr1(i+1)+2._dl*(r1(i)-r1(i+1)))))
    pnu=p1(i)+d*(dp1(i)+d*(3._dl*(p1(i+1)-p1(i))-2._dl*dp1(i) &
    -dp1(i+1)+d*(dp1(i)+dp1(i+1)+2._dl*(p1(i)-p1(i+1)))))
    rhonu=exp(rhonu)
    pnu=exp(pnu)

    end subroutine Nu_background

    !cccccccccccccccccccccccccccccccccccccccccc
    subroutine Nu_rho(am,rhonu)
    use precision
    use ModelParams
    real(dl), intent(in) :: am
    real(dl), intent(out) :: rhonu

    !  Compute massive neutrino density in units of the mean
    !  density of one eigenstate of massless neutrinos.  Use cubic splines to
    !  interpolate from a table.

    real(dl) d
    integer i

    if (am <= am_minp) then
        rhonu=1._dl + const2*am**2
        return
    else if (am >= am_maxp) then
        rhonu = 3/(2*const)*(zeta3*am + (15*zeta5)/2/am)
        return
    end if

    d=log(am/am_min)/dlnam+1._dl
    i=int(d)
    d=d-i

    !  Cubic spline interpolation.
    rhonu=r1(i)+d*(dr1(i)+d*(3._dl*(r1(i+1)-r1(i))-2._dl*dr1(i) &
    -dr1(i+1)+d*(dr1(i)+dr1(i+1)+2._dl*(r1(i)-r1(i+1)))))
    rhonu=exp(rhonu)
    end subroutine Nu_rho

    !ccccccccccccccccccccccccccccccccccccccccccccccccccccccccccccccccccccc

    function Nu_drho(am,adotoa,rhonu) result (rhonudot)
    use precision
    use ModelParams

    !  Compute the time derivative of the mean density in massive neutrinos
    !  and the shear perturbation.
    real(dl) adotoa,rhonu,rhonudot
    real(dl) d
    real(dl), intent(IN) :: am
    integer i

    if (am< am_minp) then
        rhonudot = 2*const2*am**2*adotoa
    else if (am>am_maxp) then
        rhonudot = 3/(2*const)*(zeta3*am - (15*zeta5)/2/am)*adotoa
    else
        d=log(am/am_min)/dlnam+1._dl
        i=int(d)
        d=d-i
        !  Cubic spline interpolation for rhonudot.
        rhonudot=dr1(i)+d*(ddr1(i)+d*(3._dl*(dr1(i+1)-dr1(i)) &
        -2._dl*ddr1(i)-ddr1(i+1)+d*(ddr1(i)+ddr1(i+1) &
        +2._dl*(dr1(i)-dr1(i+1)))))

        rhonudot=rhonu*adotoa*rhonudot/dlnam
    end if

    end function Nu_drho

    end module MassiveNu

    ! wrapper function to avoid cirular module references
    subroutine init_massive_nu(has_massive_nu)
    use MassiveNu
    use ModelParams
    implicit none
    logical, intent(IN) :: has_massive_nu

    if (has_massive_nu) then
        call Nu_Init
    else
        nu_masses = 0
    end if
    end subroutine init_massive_nu


    !ccccccccccccccccccccccccccccccccccccccccccccccccccc

    module Transfer
    use ModelData
    use Errors
    implicit none
    public
    integer, parameter :: Transfer_kh =1, Transfer_cdm=2,Transfer_b=3,Transfer_g=4, &
    Transfer_r=5, Transfer_nu = 6,  & !massless and massive neutrino
    Transfer_tot=7
    !Sources
    !Alternatively for 21cm
    integer, parameter :: Transfer_monopole=4, Transfer_vnewt=5, Transfer_Tmat = 6

    integer, parameter :: Transfer_max = Transfer_tot

    logical :: transfer_interp_matterpower  = .true. !output regular grid in log k
    !set to false to output calculated values for later interpolation

    integer :: transfer_power_var = Transfer_tot
    !What to use to calulcate the output matter power spectrum and sigma_8
    !Transfer_tot uses total matter perturbation

    Type MatterTransferData
        !Computed data
        integer   ::  num_q_trans   !    number of steps in k for transfer calculation
        real(dl), dimension (:), pointer :: q_trans => NULL()
        real(dl), dimension (:,:), pointer ::  sigma_8 => NULL()
        real, dimension(:,:,:), pointer :: TransferData => NULL()
        !Sources
        real(dl), dimension(:), pointer :: optical_depths => NULL()
        !TransferData(entry,k_index,z_index) for entry=Tranfer_kh.. Transfer_tot
    end Type MatterTransferData

    Type MatterPowerData
        !everything is a function of k/h
        integer   ::  num_k, num_z
        real(dl), dimension(:), pointer :: log_kh => NULL(), redshifts => NULL()
        !matpower is log(P_k)
        real(dl), dimension(:,:), allocatable :: matpower, ddmat
        !if NonLinear, nonlin_ratio =  sqrt(P_nonlinear/P_linear)
        !function of k and redshift NonLinearScaling(k_index,z_index)
        real(dl), dimension(:,:), pointer :: nonlin_ratio => NULL()
        !Sources
        real(dl), dimension(:), pointer :: log_k => NULL()
        real(dl), dimension(:,:), pointer :: vvpower, ddvvpower
        real(dl), dimension(:,:), pointer :: vdpower, ddvdpower

        real(dl), dimension(:,:), pointer :: nonlin_ratio_vv => NULL()
        real(dl), dimension(:,:), pointer :: nonlin_ratio_vd => NULL()

    end Type MatterPowerData

    Type (MatterTransferData), save :: MT

    !Sources
    Type Cl21cmVars
        Type(MatterPowerData), pointer :: PK
        integer l, itf
        logical logs
        real(dl) chi
    end Type Cl21cmVars

    interface Transfer_GetMatterPower
    module procedure Transfer_GetMatterPowerD,Transfer_GetMatterPowerS
    end interface

    contains

    subroutine Transfer_GetMatterPowerData(MTrans, PK_data, in, itf_only)
    !Does *NOT* include non-linear corrections
    !Get total matter power spectrum in units of (h Mpc^{-1})^3 ready for interpolation.
    !Here there definition is < Delta^2(x) > = 1/(2 pi)^3 int d^3k P_k(k)
    !We are assuming that Cls are generated so any baryonic wiggles are well sampled and that matter power
    !sepctrum is generated to beyond the CMB k_max
    Type(MatterTransferData), intent(in) :: MTrans
    Type(MatterPowerData) :: PK_data
    integer, intent(in) :: in
    integer, intent(in), optional :: itf_only
    real(dl) h, kh, k, power
    integer ik
    integer nz,itf, itf_start, itf_end

    if (present(itf_only)) then
        itf_start=itf_only
        itf_end = itf_only
        nz = 1
    else
        itf_start=1
        nz= size(MTrans%TransferData,3)
        itf_end = nz
    end if
    PK_data%num_k = MTrans%num_q_trans
    PK_Data%num_z = nz

    allocate(PK_data%matpower(PK_data%num_k,nz))
    allocate(PK_data%ddmat(PK_data%num_k,nz))
    allocate(PK_data%nonlin_ratio(PK_data%num_k,nz))
    allocate(PK_data%log_kh(PK_data%num_k))
    allocate(PK_data%redshifts(nz))
    PK_data%redshifts = CP%Transfer%Redshifts(itf_start:itf_end)

    h = CP%H0/100

    do ik=1,MTrans%num_q_trans
        kh = MTrans%TransferData(Transfer_kh,ik,1)
        k = kh*h
        PK_data%log_kh(ik) = log(kh)
        power = ScalarPower(k,in)
        if (global_error_flag/=0) then
            call MatterPowerdata_Free(PK_data)
            return
        end if
        do itf = 1, nz
            PK_data%matpower(ik,itf) = &
            log(MTrans%TransferData(transfer_power_var,ik,itf_start+itf-1)**2*k &
            *pi*twopi*h**3*power)
        end do
    end do

    call MatterPowerdata_getsplines(PK_data)

    end subroutine Transfer_GetMatterPowerData

    subroutine MatterPowerData_Load(PK_data,fname)
    !Loads in kh, P_k from file for one redshiftr and one initial power spectrum
    !Not redshift is not stored in file, so not set correctly
    !Also note that output _matterpower file is already interpolated, so re-interpolating is probs not a good idea

    !Get total matter power spectrum in units of (h Mpc^{-1})^3 ready for interpolation.
    !Here there definition is < Delta^2(x) > = 1/(2 pi)^3 int d^3k P_k(k)
    use AmlUtils
    character(LEN=*) :: fname
    Type(MatterPowerData) :: PK_data
    real(dl)kh, Pk
    integer ik
    integer nz


    nz = 1
    call openTxtFile(fname, fileio_unit)

    PK_data%num_k = FileLines(fileio_unit)
    PK_Data%num_z = 1

    allocate(PK_data%matpower(PK_data%num_k,nz))
    allocate(PK_data%ddmat(PK_data%num_k,nz))
    allocate(PK_data%nonlin_ratio(PK_data%num_k,nz))
    allocate(PK_data%log_kh(PK_data%num_k))

    allocate(PK_data%redshifts(nz))
    PK_data%redshifts = 0

    do ik=1,PK_data%num_k
        read (fileio_unit,*) kh, Pk
        PK_data%matpower(ik,1) = log(Pk)
        PK_data%log_kh(ik) = log(kh)
    end do

    call MatterPowerdata_getsplines(PK_data)

    end subroutine MatterPowerData_Load


    subroutine MatterPowerdata_getsplines(PK_data)
    Type(MatterPowerData) :: PK_data
    integer i
    real(dl), parameter :: cllo=1.e30_dl,clhi=1.e30_dl

    do i = 1,PK_Data%num_z
        call spline(PK_data%log_kh,PK_data%matpower(1,i),PK_data%num_k,&
        cllo,clhi,PK_data%ddmat(1,i))
    end do

    end subroutine MatterPowerdata_getsplines

    !Sources
    subroutine MatterPowerdata_getsplines21cm(PK_data)
    Type(MatterPowerData) :: PK_data
    integer i
    real(dl), parameter :: cllo=1.e30_dl,clhi=1.e30_dl

    do i = 1,PK_Data%num_z
        call spline(PK_data%log_k,PK_data%matpower(1,i),PK_data%num_k,&
        cllo,clhi,PK_data%ddmat(1,i))
        call spline(PK_data%log_k,PK_data%vvpower(1,i),PK_data%num_k,&
        cllo,clhi,PK_data%ddvvpower(1,i))
        call spline(PK_data%log_k,PK_data%vdpower(1,i),PK_data%num_k,&
        cllo,clhi,PK_data%ddvdpower(1,i))
    end do

    end subroutine MatterPowerdata_getsplines21cm


    subroutine MatterPowerdata_MakeNonlinear(PK_data)
    Type(MatterPowerData) :: PK_data

    call NonLinear_GetRatios(PK_data)
    PK_data%matpower = PK_data%matpower +  2*log(PK_data%nonlin_ratio)
    call MatterPowerdata_getsplines(PK_data)

    end subroutine MatterPowerdata_MakeNonlinear

    subroutine MatterPowerdata_Free(PK_data)
    Type(MatterPowerData) :: PK_data
    integer i

    deallocate(PK_data%log_kh,stat=i)
    deallocate(PK_data%matpower,stat=i)
    deallocate(PK_data%ddmat,stat=i)
    deallocate(PK_data%nonlin_ratio,stat=i)
    deallocate(PK_data%redshifts,stat=i)
    !Sources
    deallocate(PK_data%log_k,stat=i)
    deallocate(PK_data%nonlin_ratio_vv,stat=i)
    deallocate(PK_data%nonlin_ratio_vd,stat=i)
    deallocate(PK_data%vvpower,stat=i)
    deallocate(PK_data%ddvvpower,stat=i)
    deallocate(PK_data%vdpower,stat=i)
    deallocate(PK_data%ddvdpower,stat=i)

    call MatterPowerdata_Nullify(PK_data)

    end subroutine MatterPowerdata_Free

    subroutine MatterPowerdata_Nullify(PK_data)
    Type(MatterPowerData) :: PK_data

    nullify(PK_data%log_kh)
    nullify(PK_data%nonlin_ratio)
    nullify(PK_data%redshifts)
    !Sources
    nullify(PK_data%log_k)
    nullify(PK_data%nonlin_ratio_vv)
    nullify(PK_data%nonlin_ratio_vd)
    nullify(PK_data%vvpower)
    nullify(PK_data%ddvvpower)
    nullify(PK_data%vdpower)
    nullify(PK_data%ddvdpower)

    end subroutine MatterPowerdata_Nullify

    function MatterPowerData_k(PK,  kh, itf) result(outpower)
    !Get matter power spectrum at particular k/h by interpolation
    Type(MatterPowerData) :: PK
    integer, intent(in) :: itf
    real (dl), intent(in) :: kh
    real(dl) :: logk
    integer llo,lhi
    real(dl) outpower, dp
    real(dl) ho,a0,b0
    integer, save :: i_last = 1

    logk = log(kh)
    if (logk < PK%log_kh(1)) then
        dp = (PK%matpower(2,itf) -  PK%matpower(1,itf)) / &
        ( PK%log_kh(2)-PK%log_kh(1) )
        outpower = PK%matpower(1,itf) + dp*(logk - PK%log_kh(1))
    else if (logk > PK%log_kh(PK%num_k)) then
        !Do dodgy linear extrapolation on assumption accuracy of result won't matter

        dp = (PK%matpower(PK%num_k,itf) -  PK%matpower(PK%num_k-1,itf)) / &
        ( PK%log_kh(PK%num_k)-PK%log_kh(PK%num_k-1) )
        outpower = PK%matpower(PK%num_k,itf) + dp*(logk - PK%log_kh(PK%num_k))
    else
        llo=min(i_last,PK%num_k)
        do while (PK%log_kh(llo) > logk)
            llo=llo-1
        end do
        do while (PK%log_kh(llo+1)< logk)
            llo=llo+1
        end do
        i_last =llo
        lhi=llo+1
        ho=PK%log_kh(lhi)-PK%log_kh(llo)
        a0=(PK%log_kh(lhi)-logk)/ho
        b0=1-a0

        outpower = a0*PK%matpower(llo,itf)+ b0*PK%matpower(lhi,itf)+&
        ((a0**3-a0)* PK%ddmat(llo,itf) &
        +(b0**3-b0)*PK%ddmat(lhi,itf))*ho**2/6
    end if

    outpower = exp(max(-30._dl,outpower))

    end function MatterPowerData_k

    !Sources
    subroutine MatterPower21cm_k(PK,  k, itf, monopole, vv, vd)
    !Get monopole and velocity power at particular k by interpolation
    Type(MatterPowerData) :: PK
    integer, intent(in) :: itf
    real (dl), intent(in) :: k
    real(dl), intent(out) :: monopole, vv, vd
    real(dl) :: logk
    integer llo,lhi
    real(dl) ho,a0,b0,f1,f2,f3
    integer, save :: i_last = 1

    logk = log(k)
    if (logk < PK%log_k(1)) then
        monopole = 0
        vv=0
        return
    end if
    if (logk > PK%log_k(PK%num_k)) then
        monopole=0
        vv=0
        return
        !stop 'MatterPower21cm_k: out of bounds'
    else
        llo=min(i_last,PK%num_k)
        do while (PK%log_k(llo) > logk)
            llo=llo-1
        end do
        do while (PK%log_k(llo+1)< logk)
            llo=llo+1
        end do
        i_last =llo
        lhi=llo+1
        ho=PK%log_k(lhi)-PK%log_k(llo)
        a0=(PK%log_k(lhi)-logk)/ho
        b0=1-a0
        f1= (a0**3-a0)
        f2= (b0**3-b0)
        f3= ho**2/6


        monopole = a0*PK%matpower(llo,itf)+ b0*PK%matpower(lhi,itf)+&
        (f1* PK%ddmat(llo,itf) &
        +f2*PK%ddmat(lhi,itf))*f3
        vv = a0*PK%vvpower(llo,itf)+ b0*PK%vvpower(lhi,itf)+&
        (f1* PK%ddvvpower(llo,itf) &
        +f2*PK%ddvvpower(lhi,itf))*f3

        vd = a0*PK%vdpower(llo,itf)+ b0*PK%vdpower(lhi,itf)+&
        (f1* PK%ddvdpower(llo,itf) &
        +f2*PK%ddvdpower(lhi,itf))*f3
    end if

    monopole = exp(max(-30._dl,monopole))
    vv = exp(max(-30._dl,vv))
    vd = exp(max(-30._dl,vd))

    end subroutine MatterPower21cm_k

    subroutine Transfer_GetMatterPowerS(MTrans,outpower, itf, in, minkh, dlnkh, npoints)
    Type(MatterTransferData), intent(in) :: MTrans
    integer, intent(in) :: itf, in, npoints
    real, intent(out) :: outpower(*)
    real, intent(in) :: minkh, dlnkh
    real(dl) :: outpowerd(npoints)
    real(dl):: minkhd, dlnkhd

    minkhd = minkh; dlnkhd = dlnkh
    call Transfer_GetMatterPowerD(MTrans,outpowerd, itf, in, minkhd, dlnkhd, npoints)
    outpower(1:npoints) = outpowerd(1:npoints)

    end subroutine Transfer_GetMatterPowerS

    !JD 08/13 for nonlinear lensing of CMB + LSS compatibility
    !Changed input variable from itf to itf_PK because we are looking for the itf_PK'th
    !redshift in the PK_redshifts array.  The position of this redshift in the master redshift
    !array, itf, is given by itf = CP%Transfer%Pk_redshifts_index(itf_PK)
    !Also changed (CP%NonLinear/=NonLinear_None) to
    !CP%NonLinear/=NonLinear_none .and. CP%NonLinear/=NonLinear_Lens)
    subroutine Transfer_GetMatterPowerD(MTrans,outpower, itf_PK, in, minkh, dlnkh, npoints)
    !Allows for non-smooth priordial spectra
    !if CP%Nonlinear/ = NonLinear_none includes non-linear evolution
    !Get total matter power spectrum at logarithmically equal intervals dlnkh of k/h starting at minkh
    !in units of (h Mpc^{-1})^3.
    !Here there definition is < Delta^2(x) > = 1/(2 pi)^3 int d^3k P_k(k)
    !We are assuming that Cls are generated so any baryonic wiggles are well sampled and that matter power
    !sepctrum is generated to beyond the CMB k_max
    Type(MatterTransferData), intent(in) :: MTrans
    Type(MatterPowerData) :: PK

    integer, intent(in) :: itf_PK, in, npoints
    real(dl), intent(out) :: outpower(npoints)
    real(dl), intent(in) :: minkh, dlnkh
    real(dl), parameter :: cllo=1.e30_dl,clhi=1.e30_dl
    integer ik, llo,il,lhi,lastix
    real(dl) matpower(MTrans%num_q_trans), kh, kvals(MTrans%num_q_trans), ddmat(MTrans%num_q_trans)
    real(dl) atransfer,xi, a0, b0, ho, logmink,k, h
    integer itf

    itf = CP%Transfer%PK_redshifts_index(itf_PK)

    if (npoints < 2) stop 'Need at least 2 points in Transfer_GetMatterPower'

    !         if (minkh < MTrans%TransferData(Transfer_kh,1,itf)) then
    !            stop 'Transfer_GetMatterPower: kh out of computed region'
    !          end if
    if (minkh*exp((npoints-1)*dlnkh) > MTrans%TransferData(Transfer_kh,MTrans%num_q_trans,itf) &
    .and. FeedbackLevel > 0 ) &
    write(*,*) 'Warning: extrapolating matter power in Transfer_GetMatterPower'


    if (CP%NonLinear/=NonLinear_none .and. CP%NonLinear/=NonLinear_Lens) then
        call Transfer_GetMatterPowerData(MTrans, PK, in, itf)
        call NonLinear_GetRatios(PK)
    end if

    h = CP%H0/100
    logmink = log(minkh)
    do ik=1,MTrans%num_q_trans
        kh = MTrans%TransferData(Transfer_kh,ik,itf)
        k = kh*h
        kvals(ik) = log(kh)
        atransfer=MTrans%TransferData(transfer_power_var,ik,itf)
        if (CP%NonLinear/=NonLinear_none .and. CP%NonLinear/=NonLinear_Lens) &
        atransfer = atransfer* PK%nonlin_ratio(ik,1) !only one element, this itf
        matpower(ik) = log(atransfer**2*k*pi*twopi*h**3)
        !Put in power spectrum later: transfer functions should be smooth, initial power may not be
    end do

    call spline(kvals,matpower,MTrans%num_q_trans,cllo,clhi,ddmat)

    llo=1
    lastix = npoints + 1
    do il=1, npoints
        xi=logmink + dlnkh*(il-1)
        if (xi < kvals(1)) then
            outpower(il)=-30.
            cycle
        end if
        do while ((xi > kvals(llo+1)).and.(llo < MTrans%num_q_trans))
            llo=llo+1
            if (llo >= MTrans%num_q_trans) exit
        end do
        if (llo == MTrans%num_q_trans) then
            lastix = il
            exit
        end if
        lhi=llo+1
        ho=kvals(lhi)-kvals(llo)
        a0=(kvals(lhi)-xi)/ho
        b0=(xi-kvals(llo))/ho

        outpower(il) = a0*matpower(llo)+ b0*matpower(lhi)+((a0**3-a0)* ddmat(llo) &
        +(b0**3-b0)*ddmat(lhi))*ho**2/6
    end do

    do while (lastix <= npoints)
        !Do linear extrapolation in the log
        !Obviouly inaccurate, non-linear etc, but OK if only using in tails of window functions
        outpower(lastix) = 2*outpower(lastix-1) - outpower(lastix-2)
        lastix = lastix+1
    end do

    outpower = exp(max(-30.d0,outpower))

    do il = 1, npoints
        k = exp(logmink + dlnkh*(il-1))*h
        outpower(il) = outpower(il) * ScalarPower(k,in)
        if (global_error_flag /= 0) exit
    end do

    if (CP%NonLinear/=NonLinear_none .and. CP%NonLinear/=NonLinear_Lens) call MatterPowerdata_Free(PK)

    end subroutine Transfer_GetMatterPowerD

    subroutine Transfer_Get_sigma8(MTrans, sigr8)
    use MassiveNu
    Type(MatterTransferData) :: MTrans
    integer ik, itf, in
    real(dl) kh, k, h, x, win, delta
    real(dl) lnk, dlnk, lnko
    real(dl) dsig8, dsig8o, sig8, sig8o, powers
    real(dl), intent(IN) :: sigr8
    !JD 08/13 Changes in here to PK arrays and variables
    integer itf_PK
    !Calculate MTrans%sigma_8^2 = int dk/k win**2 T_k**2 P(k), where win is the FT of a spherical top hat
    !of radius sigr8 h^{-1} Mpc

    if (global_error_flag /= 0) return

    H=CP%h0/100._dl
    do in = 1, CP%InitPower%nn
        do itf_PK=1,CP%Transfer%PK_num_redshifts
            itf = CP%Transfer%PK_redshifts_index(itf_PK)
            lnko=0
            dsig8o=0
            sig8=0
            sig8o=0
            do ik=1, MTrans%num_q_trans
                kh = MTrans%TransferData(Transfer_kh,ik,itf)
                if (kh==0) cycle
                k = kh*H

                delta = k**2*MTrans%TransferData(transfer_power_var,ik,itf)
                !if (CP%NonLinear/=NonLinear_None) delta= delta* MTrans%NonLinearScaling(ik,itf)
                !sigma_8 defined "as though it were linear"

                x= kh *sigr8
                win =3*(sin(x)-x*cos(x))/x**3
                lnk=log(k)
                if (ik==1) then
                    dlnk=0.5_dl
                    !Approx for 2._dl/(CP%InitPower%an(in)+3)  [From int_0^k_1 dk/k k^4 P(k)]
                    !Contribution should be very small in any case
                else
                    dlnk=lnk-lnko
                end if
                powers = ScalarPower(k,in)
                dsig8=(win*delta)**2*powers
                sig8=sig8+(dsig8+dsig8o)*dlnk/2
                dsig8o=dsig8
                lnko=lnk
            end do

            MTrans%sigma_8(itf_PK,in) = sqrt(sig8)
        end do
    end do

    end subroutine Transfer_Get_sigma8

    subroutine Transfer_output_Sig8(MTrans)
    Type(MatterTransferData), intent(in) :: MTrans
    integer in, j
    !JD 08/13 Changes in here to PK arrays and variables
    integer j_PK

    do in=1, CP%InitPower%nn
        if (CP%InitPower%nn>1)  write(*,*) 'Power spectrum : ', in
        do j_PK=1, CP%Transfer%PK_num_redshifts
            j = CP%Transfer%PK_redshifts_index(j_PK)
            write(*,*) 'at z = ',real(CP%Transfer%redshifts(j)), ' sigma8 (all matter)=', real(MTrans%sigma_8(j_PK,in))
        end do
    end do

    end subroutine Transfer_output_Sig8

    subroutine Transfer_Allocate(MTrans)
    Type(MatterTransferData) :: MTrans
    integer st

    deallocate(MTrans%q_trans, STAT = st)
    deallocate(MTrans%TransferData, STAT = st)
    deallocate(MTrans%sigma_8, STAT = st)
    allocate(MTrans%q_trans(MTrans%num_q_trans))
    allocate(MTrans%TransferData(Transfer_max,MTrans%num_q_trans,CP%Transfer%num_redshifts))
    !JD 08/13 Changes in here to PK arrays and variables
    allocate(MTrans%sigma_8(CP%Transfer%PK_num_redshifts, CP%InitPower%nn))

    end  subroutine Transfer_Allocate

    subroutine Transfer_Free(MTrans)
    Type(MatterTransferData):: MTrans
    integer st

    deallocate(MTrans%q_trans, STAT = st)
    deallocate(MTrans%TransferData, STAT = st)
    deallocate(MTrans%sigma_8, STAT = st)
    nullify(MTrans%q_trans)
    nullify(MTrans%TransferData)
    nullify(MTrans%sigma_8)
    !Sources
    deallocate(MTrans%optical_depths, STAT = st)
    nullify(MTrans%optical_depths)

    end subroutine Transfer_Free

    !JD 08/13 Changes for nonlinear lensing of CMB + MPK compatibility
    !Changed function below to write to only P%NLL_*redshifts* variables
    subroutine Transfer_SetForNonlinearLensing(P, eta_k_max)
    Type(TransferParams) :: P
    integer i
    real maxRedshift
    !Sources
    real(dl), intent(in), optional :: eta_k_max

    !Sources
    if (Do21cm) then
        if (maxval(Redshift_w(1:num_redshiftwindows)%Redshift) /= minval(Redshift_w(1:num_redshiftwindows)%Redshift))  &
        stop 'Non-linear 21cm currently only for narrow window at one redshift'
        if (.not. present(eta_k_max)) stop 'bad call to Transfer_SetForNonlinearLensing'
        P%kmax = eta_k_max/10000.
        P%k_per_logint  = 0
        P%NLL_num_redshifts =  1
        P%NLL_redshifts(1) = Redshift_w(1)%Redshift
        return
    end if

    P%kmax = max(P%kmax,5*AccuracyBoost)
    P%k_per_logint  = 0
    maxRedshift = 10
    P%NLL_num_redshifts =  nint(10*AccuracyBoost)
    if (HighAccuracyDefault .and. AccuracyBoost>=2) then
        !only notionally more accuracy, more stable for RS
        maxRedshift =15
    end if
    if (P%NLL_num_redshifts > max_transfer_redshifts) &
    stop 'Transfer_SetForNonlinearLensing: Too many redshifts'
    do i=1,P%NLL_num_redshifts
        P%NLL_redshifts(i) = real(P%NLL_num_redshifts-i)/(P%NLL_num_redshifts/maxRedshift)
    end do

    end subroutine Transfer_SetForNonlinearLensing



    subroutine Transfer_SaveToFiles(MTrans,FileNames)
    use IniFile
    Type(MatterTransferData), intent(in) :: MTrans
    integer i,ik
    character(LEN=Ini_max_string_len), intent(IN) :: FileNames(*)
    !JD 08/13 Changes in here to PK arrays and variables
    integer i_PK

    do i_PK=1, CP%Transfer%PK_num_redshifts
        if (FileNames(i_PK) /= '') then
            i = CP%Transfer%PK_redshifts_index(i_PK)
            open(unit=fileio_unit,file=FileNames(i_PK),form='formatted',status='replace')
            do ik=1,MTrans%num_q_trans
                if (MTrans%TransferData(Transfer_kh,ik,i)/=0) then
                    write(fileio_unit,'(7E14.6)') MTrans%TransferData(Transfer_kh:Transfer_max,ik,i)
                end if
            end do
            close(fileio_unit)
        end if
    end do


    end subroutine Transfer_SaveToFiles

    subroutine Transfer_SaveMatterPower(MTrans, FileNames, all21cm)
    use IniFile
    !Export files of total  matter power spectra in h^{-1} Mpc units, against k/h.
    Type(MatterTransferData), intent(in) :: MTrans
    character(LEN=Ini_max_string_len), intent(IN) :: FileNames(*)
    integer itf,in,i
    integer points
    real, dimension(:,:,:), allocatable :: outpower
    character(LEN=80) fmt
    real minkh,dlnkh
    Type(MatterPowerData) :: PK_data
    integer ncol
    logical, intent(in), optional :: all21cm
    logical all21
    !JD 08/13 Changes in here to PK arrays and variables
    integer itf_PK

    if (present(all21cm)) then
        all21 = all21cm
    else
        all21 = .false.
    endif
    if (all21) then
        ncol=3
    else
        ncol = 1
    end if

    write (fmt,*) CP%InitPower%nn+1
    fmt = '('//trim(adjustl(fmt))//'E15.5)'
    do itf=1, CP%Transfer%PK_num_redshifts
        if (FileNames(itf) /= '') then
            if (.not. transfer_interp_matterpower ) then
                itf_PK = CP%Transfer%PK_redshifts_index(itf)

                points = MTrans%num_q_trans
                allocate(outpower(points,CP%InitPower%nn,ncol))

                do in = 1, CP%InitPower%nn
                    call Transfer_GetMatterPowerData(MTrans, PK_data, in, itf_PK)
                    !JD 08/13 for nonlinear lensing of CMB + LSS compatibility
                    !Changed (CP%NonLinear/=NonLinear_None) to CP%NonLinear/=NonLinear_none .and. CP%NonLinear/=NonLinear_Lens)
                    if(CP%NonLinear/=NonLinear_none .and. CP%NonLinear/=NonLinear_Lens)&
                    call MatterPowerdata_MakeNonlinear(PK_Data)

                    !Sources
                    if (all21) then
                        call Transfer_Get21cmPowerData(MTrans, PK_data, in, itf)
                    else
                        call Transfer_GetPowerDataNonlin(MTrans, PK_data, in, itf)
                    end if

                    outpower(:,in,1) = exp(PK_data%matpower(:,1))
                    !Sources
                    if (all21) then
                        outpower(:,in,3) = exp(PK_data%vvpower(:,1))
                        outpower(:,in,2) = exp(PK_data%vdpower(:,1))

                        outpower(:,in,1) = outpower(:,in,1)/1d10*pi*twopi/MTrans%TransferData(Transfer_kh,:,1)**3
                        outpower(:,in,2) = outpower(:,in,2)/1d10*pi*twopi/MTrans%TransferData(Transfer_kh,:,1)**3
                        outpower(:,in,3) = outpower(:,in,3)/1d10*pi*twopi/MTrans%TransferData(Transfer_kh,:,1)**3
                    end if

                    call MatterPowerdata_Free(PK_Data)
                end do

                open(unit=fileio_unit,file=FileNames(itf),form='formatted',status='replace')
                do i=1,points
                    write (fileio_unit, fmt) MTrans%TransferData(Transfer_kh,i,1),outpower(i,1:CP%InitPower%nn,:)
                end do
                close(fileio_unit)
            else
                if (all21) stop 'Transfer_SaveMatterPower: if output all assume not interpolated'
                minkh = 1e-4
                dlnkh = 0.02
                points = log(MTrans%TransferData(Transfer_kh,MTrans%num_q_trans,itf)/minkh)/dlnkh+1
                !             dlnkh = log(MTrans%TransferData(Transfer_kh,MTrans%num_q_trans,itf)/minkh)/(points-0.999)
                allocate(outpower(points,CP%InitPower%nn,1))
                do in = 1, CP%InitPower%nn
                    call Transfer_GetMatterPowerS(MTrans,outpower(1,in,1), itf, in, minkh,dlnkh, points)
                end do

                open(unit=fileio_unit,file=FileNames(itf),form='formatted',status='replace')
                do i=1,points
                    write (fileio_unit, fmt) minkh*exp((i-1)*dlnkh),outpower(i,1:CP%InitPower%nn,1)
                end do
                close(fileio_unit)
            end if

            deallocate(outpower)
        end if
    end do

    end subroutine Transfer_SaveMatterPower

    !Sources
    subroutine Transfer_GetPowerDataNonlin(MTrans, PK_data, in, z_ix)
    Type(MatterTransferData), intent(in) :: MTrans
    Type(MatterPowerData) :: PK_data, PK_cdm
    integer, intent(in) :: in
    real(dl) h, k,kh
    integer ik, nz
    integer z_ix

    nz = 1
    PK_data%num_k = MTrans%num_q_trans
    PK_Data%num_z = nz

    allocate(PK_data%matpower(PK_data%num_k,nz))
    allocate(PK_data%ddmat(PK_data%num_k,nz))
    allocate(PK_data%nonlin_ratio(PK_data%num_k,nz))
    allocate(PK_data%log_kh(PK_data%num_k))
    allocate(PK_data%redshifts(nz))

    call MatterPowerdata_Nullify(PK_cdm)

    PK_data%redshifts = CP%Transfer%Redshifts(z_ix)

    h = CP%H0/100

    if (CP%NonLinear/=NonLinear_None) then
        if (z_ix>1) stop 'not tested more than one redshift with Nonlinear matter power'
        call Transfer_GetMatterPowerData(MTrans, PK_cdm, in, z_ix)
        call NonLinear_GetRatios(PK_cdm)
    end if


    do ik=1,MTrans%num_q_trans
        kh = MTrans%TransferData(Transfer_kh,ik,1)
        k = kh*h
        PK_data%log_kh(ik) = log(kh)
        PK_data%matpower(ik,z_ix) = &
        log(MTrans%TransferData(Transfer_tot,ik,z_ix)**2*k &
        *pi*twopi*h**3*ScalarPower(k,in))

        if (CP%NonLinear/=NonLinear_None) then
            PK_data%matpower(ik,1) = PK_data%matpower(ik,1) + 2*log(PK_cdm%nonlin_ratio(ik,z_ix))
        end if
    end do

    if (CP%NonLinear/=NonLinear_None)  call MatterPowerdata_Free(PK_cdm)

    call MatterPowerdata_getsplines(PK_data)

    end subroutine Transfer_GetPowerDataNonlin



    subroutine Transfer_Get21cmPowerData(MTrans, PK_data, in, z_ix)
    !In terms of k, not k/h, and k^3 P_k /2pi rather than P_k
    Type(MatterTransferData), intent(in) :: MTrans
    Type(MatterPowerData) :: PK_data, PK_cdm
    integer, intent(in) :: in
    real(dl) h, k, pow
    integer ik
    integer z_ix,nz

    call MatterPowerdata_Nullify(PK_cdm)
    nz = 1
    PK_data%num_k = MTrans%num_q_trans
    PK_Data%num_z = nz

    allocate(PK_data%matpower(PK_data%num_k,nz))
    allocate(PK_data%ddmat(PK_data%num_k,nz))
    allocate(PK_data%vvpower(PK_data%num_k,nz))
    allocate(PK_data%ddvvpower(PK_data%num_k,nz))
    allocate(PK_data%vdpower(PK_data%num_k,nz))
    allocate(PK_data%ddvdpower(PK_data%num_k,nz))
    allocate(PK_data%log_k(PK_data%num_k))
    allocate(PK_data%redshifts(nz))

    PK_data%redshifts = CP%Transfer%Redshifts(z_ix)

    h = CP%H0/100

    if (CP%NonLinear/=NonLinear_None) then
        if (z_ix>1) stop 'not tested more than one redshift with Nonlinear 21cm'
        call Transfer_GetMatterPowerData(MTrans, PK_cdm, in, z_ix)
        call NonLinear_GetRatios_All(PK_cdm)
    end if

    do ik=1,MTrans%num_q_trans
        k = MTrans%TransferData(Transfer_kh,ik,z_ix)*h
        PK_data%log_k(ik) = log(k)
        pow = ScalarPower(k,in)*1d10

        PK_data%matpower(ik,1) = &
        log( (MTrans%TransferData(Transfer_monopole,ik,z_ix)*k**2)**2 * pow)
        PK_data%vvpower(ik,1) = &
        log( (MTrans%TransferData(Transfer_vnewt ,ik,z_ix)*k**2)**2 * pow)
        PK_data%vdpower(ik,1) = &
        log( abs((MTrans%TransferData(Transfer_vnewt ,ik,z_ix)*k**2)*&
        (MTrans%TransferData(Transfer_monopole,ik,z_ix)*k**2))* pow)

        if (CP%NonLinear/=NonLinear_None) then
            PK_data%matpower(ik,1) = PK_data%matpower(ik,1) + 2*log(PK_cdm%nonlin_ratio(ik,z_ix))
            PK_data%vvpower(ik,1) = PK_data%vvpower(ik,1) + 2*log(PK_cdm%nonlin_ratio_vv(ik,z_ix))
            PK_data%vdpower(ik,1) = PK_data%vdpower(ik,1) + 2*log(PK_cdm%nonlin_ratio_vd(ik,z_ix))
        end if

        !test              PK_data%matpower(ik,z_ix) = &
        !                    log( (MTrans%TransferData(Transfer_cdm,ik,z_ix)*k**2)**2 * pow)
        !                 PK_data%vvpower(ik,z_ix) = 0
    end do

    if (CP%NonLinear/=NonLinear_None)  call MatterPowerdata_Free(PK_cdm)


    call MatterPowerdata_getsplines21cm(PK_data)

    end subroutine Transfer_Get21cmPowerData

    function Get21cmCl_l(Vars,kin)
    !Direct integration with j^2/r, etc.
    Type(Cl21cmVars) Vars
    real(dl) kin, x, jl,ddJl,k, jlm1
    real(dl) Get21cmCl_l
    real(dl) monopole, vv , vd
    external BJL_EXTERNAL
    if (Vars%logs) then
        k = exp(kin)
    else
        k = kin
    end if
    x= Vars%chi*k

    call MatterPower21cm_k(Vars%PK,  k, Vars%itf, monopole, vv, vd)
    call bjl_external(Vars%l, x, jl)
    call bjl_external(Vars%l-1, x, jlm1)
    ddjl = -( 2/x*jlm1-(Vars%l+2)*real(Vars%l+1,dl)/x**2*jl + jl)

    Get21cmCl_l = jl**2*monopole + ddjl**2*vv - 2._dl *ddjl*jl*vd
    if (.not. Vars%logs)  Get21cmCl_l =  Get21cmCl_l / k

    end function Get21cmCl_l


    function Get21cmCl_l_avg(Vars,kin)
    !Asymptotic results where we take <cos^2>=1/2 assuming smooth power spectrum
    Type(Cl21cmVars) Vars
    real(dl) kin, x, jl,ddJl,cross,k
    real(dl) Get21cmCl_l_avg
    real(dl) monopole, vv , vd,lphalf
    external BJL_EXTERNAL

    if (Vars%logs) then
        k = exp(kin)
    else
        k = kin
    end if
    x= Vars%chi*k

    call MatterPower21cm_k(Vars%PK,  k, Vars%itf, monopole, vv, vd)
    lphalf=Vars%l+0.5_dl

    jl = 1/(2*x**2) /sqrt(1-(lphalf/x)**2)

    !  ddjl = (4/x**4+1)/(2*x**2)
    !
    ddjl = (x**4-2*x**2*lphalf**2+lphalf**4)/(x**4*sqrt(x**2-lphalf**2)*x)/2

    !    cross = (2-x**2)/(2*x**4)

    cross = (-x**2+lphalf**2)/(x**2*sqrt(x**2-lphalf**2)*x)/2

    Get21cmCl_l_avg = jl*monopole + ddjl*vv - 2._dl *cross*vd
    if (.not. Vars%logs)  Get21cmCl_l_avg =  Get21cmCl_l_avg / k

    !       Get21cmCl_l_avg=Get21cmCl_l_avg
    end function Get21cmCl_l_avg


    subroutine Transfer_Get21cmCls(MTrans, FileNames)
    use IniFile
    !Get 21cm C_l from sharp shell, using only monopole source and redshift distortions
    Type(MatterTransferData), intent(in) :: MTrans
    character(LEN=Ini_max_string_len), intent(IN) :: FileNames(*)
    integer itf,in,ik
    integer points
    character(LEN=80) fmt

    Type(MatterPowerData), target ::PK_data
    real(dl) rombint_obj, tol,atol, chi, Cl
    integer l, lastl
    real(dl) k_min, k_max,k, avg_fac
    external rombint_obj
    Type(Cl21cmVars) vars


    tol = 1e-5/exp(AccuracyBoost-1)
    write (fmt,*) CP%InitPower%nn+1
    fmt = '('//trim(adjustl(fmt))//'E15.5)'
    do itf=1, CP%Transfer%num_redshifts
        if (FileNames(itf) /= '') then
            !print *, 'tau = ', MTrans%optical_depths(itf)
            chi = CP%tau0-TimeOfz(CP%Transfer%redshifts(itf))

            points = MTrans%num_q_trans

            in =1
            lastl=0

            call MatterPowerdata_Nullify(PK_data)

            call Transfer_Get21cmPowerData(MTrans, PK_data, in, itf)

            open(unit=fileio_unit,file=FileNames(itf),form='formatted',status='replace')

            do ik =1, points-1
                k =exp(PK_data%log_k(ik))
                l=nint(k*chi)
                !This is not an approximation, we are just chosing to sample l at values around (k samples)*chi

                if (l>1 .and. l/= lastl) then
                    lastl=l
                    Vars%l=l
                    Vars%chi = chi
                    Vars%PK => PK_data
                    Vars%itf = 1
                    Cl=0
                    atol = tol
                    avg_fac = 200
                    k_min = max(exp(PK_data%log_k(1)), k*(1-20*AccuracyBoost/chi))
                    k_max = AccuracyBoost*max(k*(1+avg_fac/chi), k*(1._dl+real(l,dl)**(-0.666_dl)))

                    if (k_max*chi < l+10) k_max = (l+10)/chi

                    Vars%logs = .false.
                    if (k_max < exp(PK_data%log_k(points))) then
                        !Integrate bessels properly
                        Cl = rombint_obj(Vars,Get21cmCl_l,k_min,k_max, atol, 25)

                        Vars%logs = .true.
                        k_min = log(k_max)


                        if (l>2e6) then
                            !In baryon damping
                            !                     Vars%logs = .false.
                            !                     atol = tol/10
                            !                     k_min = max(exp(PK_data%log_k(1)), k*(1-10/chi) )
                            !                     k_max = k*(1+100/chi)

                            k_max = min(log(5*k), PK_data%log_k(points))


                            !                    if (k_max < exp(PK_data%log_k(points))) then
                            !                      Cl = rombint_obj(Vars,Get21cmCl_l,k_min,k_max, atol, 25)
                            !                      Vars%logs = .true.
                            !                      k_min = log(k*(1+100/chi))
                            !                     k_max = min(log(3*k), PK_data%log_k(points))
                            !                    else
                            !                       k_max = exp(PK_data%log_k(points))
                            !                    end if
                        elseif (l>1e4) then
                            Vars%logs = .false.
                            k_min = k_max

                            k_max = min(k*35*AccuracyBoost, exp(PK_data%log_k(points)))
                        else
                            !In white noise regime
                            k_max = min(log(max(0.3_dl,k)*18*AccuracyBoost), PK_data%log_k(points))
                        end if

                        Cl = Cl+rombint_obj(Vars,Get21cmCl_l_avg,k_min,k_max, atol, 25)
                        !                   Cl = Cl+rombint_obj(Vars,Get21cmCl_l,k_min,k_max, atol, 25)
                    else
                        k_max = exp(PK_data%log_k(points))
                        Cl = rombint_obj(Vars,Get21cmCl_l,k_min,k_max, atol, 25)
                    end if


                    Cl=exp(-2*MTrans%optical_depths(itf))*fourpi*Cl*real(l,dl)*(l+1)/twopi/1d10

                    write (fileio_unit, '(1I12,3E15.6)') l, Cl, exp(PK_data%matpower(ik,1)/1d10), exp(PK_data%vvpower(ik,1)/1d10)
                end if
            end do

            close(fileio_unit)

            call MatterPowerdata_Free(PK_Data)
        end if
    end do

    end subroutine Transfer_Get21cmCls

    !JD 08/13 New function for nonlinear lensing of CMB + MPK compatibility
    !Build master redshift array from array of desired Nonlinear lensing (NLL)
    !redshifts and an array of desired Power spectrum (PK) redshifts.
    !At the same time fill arrays for NLL and PK that indicate indices
    !of their desired redshifts in the master redshift array.
    !Finally define number of redshifts in master array. This is usually given by:
    !P%num_redshifts = P%PK_num_redshifts + P%NLL_num_redshifts - 1.  The -1 comes
    !from the fact that z=0 is in both arrays
    subroutine Transfer_SortAndIndexRedshifts(P)
    Type(TransferParams) :: P
    integer i, iPK, iNLL
    i=0
    iPK=1
    iNLL=1
    do while (iPk<=P%PK_num_redshifts .or. iNLL<=P%NLL_num_redshifts)
        !JD write the next line like this to account for roundoff issues with ==. Preference given to PK_Redshift
        if(max(P%NLL_redshifts(iNLL),P%PK_redshifts(iPK))-min(P%NLL_redshifts(iNLL),P%PK_redshifts(iPK))<1.d-5)then
            i=i+1
            P%redshifts(i)=P%PK_redshifts(iPK)
            P%PK_redshifts_index(iPK)=i
            P%NLL_redshifts_index(iNLL)=i
            iPK=iPK+1
            iNLL=iNLL+1
        else if(P%NLL_redshifts(iNLL)>P%PK_redshifts(iPK))then
            i=i+1
            P%redshifts(i)=P%NLL_redshifts(iNLL)
            P%NLL_redshifts_index(iNLL)=i
            iNLL=iNLL+1
        else
            i=i+1
            P%redshifts(i)=P%PK_redshifts(iPK)
            P%PK_redshifts_index(iPK)=i
            iPK=iPK+1
        end if
    end do
    P%num_redshifts=i
    if (P%num_redshifts > max_transfer_redshifts) &
    call Mpistop('Transfer_SortAndIndexRedshifts: Too many redshifts')
    end subroutine Transfer_SortAndIndexRedshifts

    end module Transfer


    !ccccccccccccccccccccccccccccccccccccccccccccccccccc

    module ThermoData
    use ModelData
    implicit none
    private
    !Sources
    integer,parameter :: nthermo=40000
    !Sources
    Type CalWIns
        real(dl) awin_lens(nthermo),  dawin_lens(nthermo)
    end Type CalWIns

    real(dl) tb(nthermo),cs2(nthermo),xe(nthermo)
    real(dl) dcs2(nthermo)
    real(dl) dotmu(nthermo), ddotmu(nthermo)
    real(dl) sdotmu(nthermo),emmu(nthermo)
    real(dl) demmu(nthermo)
    real(dl) dddotmu(nthermo),ddddotmu(nthermo)
    real(dl) winlens(nthermo),dwinlens(nthermo), scalefactor(nthermo)
    real(dl) tauminn,dlntau,Maxtau
    real(dl), dimension(:), allocatable :: vis,dvis,ddvis,expmmu,dopac, opac, lenswin
    logical, parameter :: dowinlens = .false.

    real(dl) :: tight_tau, actual_opt_depth
    !Times when 1/(opacity*tau) = 0.01, for use switching tight coupling approximation
    real(dl) :: matter_verydom_tau
    real(dl) :: r_drag0, z_star, z_drag  !!JH for updated BAO likelihood.

    !Sources
    real(dl) redshift_time(nthermo), dredshift_time(nthermo)
    real(dl), dimension(:), allocatable :: arhos_fac, darhos_fac, ddarhos_fac
    real(dl), dimension(:), allocatable ::step_redshift, rhos_fac, drhos_fac
    real(dl) :: tau_start_redshiftwindows,tau_end_redshiftwindows
    logical :: has_lensing_windows = .false.
    Type(CalWins), dimension(:), allocatable, target :: RW
    public  tau_start_redshiftwindows,tau_end_redshiftwindows

    public thermo,inithermo,vis,opac,expmmu,dvis,dopac,ddvis,lenswin, tight_tau,interp_window,&
    Thermo_OpacityToTime,matter_verydom_tau, ThermoData_Free,&
    z_star, z_drag  !!JH for updated BAO likelihood.
    contains

    subroutine thermo(tau,cs2b,opacity, dopacity)
    !Compute unperturbed sound speed squared,
    !and ionization fraction by interpolating pre-computed tables.
    !If requested also get time derivative of opacity
    implicit none
    real(dl) tau,cs2b,opacity
    real(dl), intent(out), optional :: dopacity

    integer i
    real(dl) d

    d=log(tau/tauminn)/dlntau+1._dl
    i=int(d)
    d=d-i
    if (i < 1) then
        !Linear interpolation if out of bounds (should not occur).
        cs2b=cs2(1)+(d+i-1)*dcs2(1)
        opacity=dotmu(1)+(d-1)*ddotmu(1)
        stop 'thermo out of bounds'
    else if (i >= nthermo) then
        cs2b=cs2(nthermo)+(d+i-nthermo)*dcs2(nthermo)
        opacity=dotmu(nthermo)+(d-nthermo)*ddotmu(nthermo)
        if (present(dopacity)) then
            dopacity = 0
            stop 'thermo: shouldn''t happen'
        end if
    else
        !Cubic spline interpolation.
        cs2b=cs2(i)+d*(dcs2(i)+d*(3*(cs2(i+1)-cs2(i))  &
        -2*dcs2(i)-dcs2(i+1)+d*(dcs2(i)+dcs2(i+1)  &
        +2*(cs2(i)-cs2(i+1)))))
        opacity=dotmu(i)+d*(ddotmu(i)+d*(3*(dotmu(i+1)-dotmu(i)) &
        -2*ddotmu(i)-ddotmu(i+1)+d*(ddotmu(i)+ddotmu(i+1) &
        +2*(dotmu(i)-dotmu(i+1)))))

        if (present(dopacity)) then
            dopacity=(ddotmu(i)+d*(dddotmu(i)+d*(3*(ddotmu(i+1)  &
            -ddotmu(i))-2*dddotmu(i)-dddotmu(i+1)+d*(dddotmu(i) &
            +dddotmu(i+1)+2*(ddotmu(i)-ddotmu(i+1))))))/(tau*dlntau)
        end if
    end if
    end subroutine thermo


    function Thermo_OpacityToTime(opacity)
    real(dl), intent(in) :: opacity
    integer j
    real(dl) Thermo_OpacityToTime
    !Do this the bad slow way for now..
    !The answer is approximate
    j =1
    do while(dotmu(j)> opacity)
        j=j+1
    end do

    Thermo_OpacityToTime = exp((j-1)*dlntau)*tauminn

    end function Thermo_OpacityToTime

    subroutine inithermo(taumin,taumax)
    !  Compute and save unperturbed baryon temperature and ionization fraction
    !  as a function of time.  With nthermo=10000, xe(tau) has a relative
    ! accuracy (numerical integration precision) better than 1.e-5.
    use constants
    use precision
    use ModelParams
    use MassiveNu
    !Sources
    use Transfer
    character(LEN=200) outstr

    real(dl) taumin,taumax


    real(dl) tau01,adot0,a0,a02,x1,x2,barssc,dtau
    real(dl) xe0,tau,a,a2
    real(dl) adot,tg0,ahalf,adothalf,fe,thomc,thomc0,etc,a2t
    real(dl) dtbdla,vfi,cf1,maxvis, vis
    integer ncount,i,j1,j2,iv,ns
    real(dl) spline_data(nthermo)
    real(dl) last_dotmu
    real(dl) dtauda  !diff of tau w.CP%r.t a and integration
    external dtauda
    real(dl) a_verydom
    real(dl) awin_lens1p,awin_lens2p,dwing_lens, rs, DA
    real(dl) rombint
    integer noutput
    external rombint
    !Sources
    real(dl) awin_lens1(num_redshiftwindows),awin_lens2(num_redshiftwindows)
    real(dl) Tspin, Trad, rho_fac, window, tau_eps
    integer transfer_ix(max_transfer_redshifts)
    integer RW_i
    Type(CalWins), pointer :: Win
    Type(TRedWin), pointer :: RedWin
    real(dl) Tb21cm, dip, winamp, z

    !Sources
    doTmatTspin = .true.
    allocate(RW(num_redshiftwindows))
    allocate(arhos_fac(nthermo), darhos_fac(nthermo), ddarhos_fac(nthermo))


    call Recombination_Init(CP%Recomb, CP%omegac, CP%omegab,CP%Omegan, CP%Omegav, &
    CP%h0,CP%tcmb,CP%yhe,CP%Num_Nu_massless + CP%Num_Nu_massive)
    !almost all the time spent here
    if (global_error_flag/=0) return

    !Sources
    recombination_saha_tau  = TimeOfZ(recombination_saha_z)

    Maxtau=taumax
    tight_tau = 0
    actual_opt_depth = 0
    ncount=0
    z_star=0.d0
    z_drag=0.d0
    thomc0= Compton_CT * CP%tcmb**4
    r_drag0 = 3.d0/4.d0*CP%omegab*grhom/grhog
    !thomc0=5.0577d-8*CP%tcmb**4

    tauminn=0.05d0*taumin
    dlntau=log(CP%tau0/tauminn)/(nthermo-1)
    last_dotmu = 0

    matter_verydom_tau = 0
    a_verydom = AccuracyBoost*5*(grhog+grhornomass)/(grhoc+grhob)

    !  Initial conditions: assume radiation-dominated universe.
    tau01=tauminn
    adot0=adotrad
    a0=adotrad*tauminn
    a02=a0*a0
    !  Assume that any entropy generation occurs before tauminn.
    !  This gives wrong temperature before pair annihilation, but
    !  the error is harmless.
    tb(1)=CP%tcmb/a0
    xe0=1._dl
    x1=0._dl
    x2=1._dl
    xe(1)=xe0+0.25d0*CP%yhe/(1._dl-CP%yhe)*(x1+2*x2)
    barssc=barssc0*(1._dl-0.75d0*CP%yhe+(1._dl-CP%yhe)*xe(1))
    cs2(1)=4._dl/3._dl*barssc*tb(1)
    dotmu(1)=xe(1)*akthom/a02
    sdotmu(1)=0

    !Sources
    awin_lens1=0
    awin_lens2=0

    do RW_i = 1, num_redshiftwindows
        Win => RW(RW_i)
        RedWin => Redshift_w(RW_i)
        RedWin%tau_start = 0
        RedWin%tau_end = Maxtau
    end do


    do i=2,nthermo
        tau=tauminn*exp((i-1)*dlntau)
        dtau=tau-tau01
        !  Integrate Friedmann equation using inverse trapezoidal rule.

        a=a0+adot0*dtau
        scaleFactor(i)=a
        a2=a*a

        adot=1/dtauda(a)

        !Sources
        z= 1._dl/a-1._dl
        redshift_time(i) = z

        if (a > 1d-4) then
            if (Do21cm ) then
                Tspin = Recombination_Ts(a)
                Trad = CP%TCMB/a
                rho_fac = line21_const*NNow/a**3
                tau_eps = a*line21_const*NNow/a**3/(adot/a)/Tspin/1000
                arhos_fac(i) = (1-exp(-tau_eps))/tau_eps*a*rho_fac*(1 - Trad/Tspin)/(adot/a)
                !         arhos_fac(i) = a*rho_fac*(1 - Trad/Tspin)/(adot/a)
            else
                rho_fac = grhoc/(a2*a)
                arhos_fac(i) = a*rho_fac/(adot/a)
            end if
        end if


        do RW_i = 1, num_redshiftwindows
            Win => RW(RW_i)
            RedWin => Redshift_w(RW_i)

            if (a > 1d-4) then
                window = Window_f_a(RedWin,a, winamp)

                if  (RedWin%kind == window_lensing .or.  RedWin%kind == window_counts .and. DoRedshiftLensing) then
                    if (CP%tau0 - tau > 2) then
                        dwing_lens =  adot * window *dtau
                        awin_lens1(RW_i) = awin_lens1(RW_i) + dwing_lens
                        awin_lens2(RW_i) = awin_lens2(RW_i) + dwing_lens/(CP%tau0-tau)
                        Win%awin_lens(i) = awin_lens1(RW_i)/(CP%tau0-tau) - awin_lens2(RW_i)
                    else
                        Win%awin_lens(i) = 0
                    end if
                end if

                if (RedWin%tau_start ==0 .and. winamp > 1e-8) then
                    RedWin%tau_start = tau01
                else if (RedWin%tau_start /=0 .and. RedWin%tau_end==MaxTau .and. winamp < 1e-8) then
                    RedWin%tau_end = min(CP%tau0,tau + dtau)
                    if (DebugMsgs) print *,'time window = ', RedWin%tau_start, RedWin%tau_end
                end if
            else
                Win%awin_lens(i)=0
            end if
        end do
        !End sources

        if (matter_verydom_tau ==0 .and. a > a_verydom) then
            matter_verydom_tau = tau
        end if

        a=a0+2._dl*dtau/(1._dl/adot0+1._dl/adot)
        !  Baryon temperature evolution: adiabatic except for Thomson cooling.
        !  Use  quadrature solution.
        ! This is redundant as also calculated in REFCAST, but agrees well before reionization
        tg0=CP%tcmb/a0
        ahalf=0.5d0*(a0+a)
        adothalf=0.5d0*(adot0+adot)
        !  fe=number of free electrons divided by total number of free baryon
        !  particles (e+p+H+He).  Evaluate at timstep i-1 for convenience; if
        !  more accuracy is required (unlikely) then this can be iterated with
        !  the solution of the ionization equation.
        fe=(1._dl-CP%yhe)*xe(i-1)/(1._dl-0.75d0*CP%yhe+(1._dl-CP%yhe)*xe(i-1))
        thomc=thomc0*fe/adothalf/ahalf**3
        etc=exp(-thomc*(a-a0))
        a2t=a0*a0*(tb(i-1)-tg0)*etc-CP%tcmb/thomc*(1._dl-etc)
        tb(i)=CP%tcmb/a+a2t/(a*a)
        !Sources
        if (CP%WantTransfer) then
            do RW_i = 1, CP%Transfer%num_redshifts
                if (z< CP%Transfer%redshifts(RW_i) .and. transfer_ix(RW_i)==0) then
                    transfer_ix(RW_i) = i
                end if
            end do
        end if

        ! If there is re-ionization, smoothly increase xe to the
        ! requested value.
        if (CP%Reion%Reionization .and. tau > CP%ReionHist%tau_start) then
            if(ncount == 0) then
                ncount=i-1
            end if
            xe(i) = Reionization_xe(a, tau, xe(ncount))
            !print *,1/a-1,xe(i)
            if (CP%AccurateReionization .and. CP%DerivedParameters) then
                dotmu(i)=(Recombination_xe(a) - xe(i))*akthom/a2

                if (last_dotmu /=0) then
                    actual_opt_depth = actual_opt_depth - 2._dl*dtau/(1._dl/dotmu(i)+1._dl/last_dotmu)
                end if
                last_dotmu = dotmu(i)
            end if
        else
            xe(i)=Recombination_xe(a)
        end if

        !  Baryon sound speed squared (over c**2).
        dtbdla=-2._dl*tb(i)-thomc*adothalf/adot*(a*tb(i)-CP%tcmb)
        barssc=barssc0*(1._dl-0.75d0*CP%yhe+(1._dl-CP%yhe)*xe(i))
        cs2(i)=barssc*tb(i)*(1-dtbdla/tb(i)/3._dl)


        ! Calculation of the visibility function
        dotmu(i)=xe(i)*akthom/a2

        if (tight_tau==0 .and. 1/(tau*dotmu(i)) > 0.005) tight_tau = tau !0.005
        !Tight coupling switch time when k/opacity is smaller than 1/(tau*opacity)

        if (tau < 0.001) then
            sdotmu(i)=0
        else
            sdotmu(i)=sdotmu(i-1)+2._dl*dtau/(1._dl/dotmu(i)+1._dl/dotmu(i-1))
        end if

        a0=a
        tau01=tau
        adot0=adot
    end do !i

    if (CP%Reion%Reionization .and. (xe(nthermo) < 0.999d0)) then
        write(*,*)'Warning: xe at redshift zero is < 1'
        write(*,*) 'Check input parameters an Reionization_xe'
        write(*,*) 'function in the Reionization module'
    end if

    do j1=1,nthermo
        if (sdotmu(j1) - sdotmu(nthermo)< -69) then
            emmu(j1)=1.d-30
        else
            emmu(j1)=exp(sdotmu(j1)-sdotmu(nthermo))
            if (.not. CP%AccurateReionization .and. &
            actual_opt_depth==0 .and. xe(j1) < 1e-3) then
                actual_opt_depth = -sdotmu(j1)+sdotmu(nthermo)
            end if
            if (CP%AccurateReionization .and. CP%DerivedParameters .and. z_star==0.d0) then
                if (sdotmu(nthermo)-sdotmu(j1) - actual_opt_depth < 1) then
                    tau01=1-(sdotmu(nthermo)-sdotmu(j1) - actual_opt_depth)
                    tau01=tau01*(1._dl/dotmu(j1)+1._dl/dotmu(j1-1))/2
                    z_star = 1/(scaleFactor(j1)- tau01/dtauda(scaleFactor(j1))) -1
                end if
            end if
        end if
    end do

    !Sources
    if (CP%WantTransfer) then
        deallocate(MT%optical_depths, stat = RW_i)
        allocate(MT%optical_depths(CP%Transfer%num_redshifts))
        do RW_i = 1, CP%Transfer%num_redshifts
            if (CP%Transfer%Redshifts(RW_i) < 1e-3) then
                MT%optical_depths(RW_i) = 0 !zero may not be set correctly in transfer_ix
            else
                MT%optical_depths(RW_i) =  -sdotmu(transfer_ix(RW_i))+sdotmu(nthermo)
            end if
        end do
    end if

    if (CP%AccurateReionization .and. FeedbackLevel > 0 .and. CP%DerivedParameters) then
        write(*,'("Reion opt depth      = ",f7.4)') actual_opt_depth
    end if


    iv=0
    vfi=0._dl
    ! Getting the starting and finishing times for decoupling and time of maximum visibility
    if (ncount == 0) then
        cf1=1._dl
        ns=nthermo
    else
        cf1=exp(sdotmu(nthermo)-sdotmu(ncount))
        ns=ncount
    end if
    maxvis = 0
    do j1=1,ns
        vis = emmu(j1)*dotmu(j1)
        tau = tauminn*exp((j1-1)*dlntau)
        vfi=vfi+vis*cf1*dlntau*tau
        if ((iv == 0).and.(vfi > 1.0d-7/AccuracyBoost)) then
            taurst=9._dl/10._dl*tau
            iv=1
        elseif (iv == 1) then
            if (vis > maxvis) then
                maxvis=vis
                tau_maxvis = tau
            end if
            if (vfi > 0.995) then
                taurend=tau
                iv=2
                exit
            end if
        end if
    end do

    if (iv /= 2) then
        call GlobalError('inithermo: failed to find end of recombination',error_reionization)
        return
    end if

    if (dowinlens) then
        vfi=0
        awin_lens1p=0
        awin_lens2p=0
        winlens=0
        do j1=1,nthermo-1
            vis = emmu(j1)*dotmu(j1)
            tau = tauminn*exp((j1-1)*dlntau)
            vfi=vfi+vis*cf1*dlntau*tau
            if (vfi < 0.995) then
                dwing_lens =  vis*cf1*dlntau*tau / 0.995

                awin_lens1p = awin_lens1p + dwing_lens
                awin_lens2p = awin_lens2p + dwing_lens/(CP%tau0-tau)
            end if
            winlens(j1)= awin_lens1p/(CP%tau0-tau) - awin_lens2p
        end do
    end if

    ! Calculating the timesteps during recombination.

    if (CP%WantTensors) then
        dtaurec=min(dtaurec,taurst/160)/AccuracyBoost
    else
        dtaurec=min(dtaurec,taurst/40)/AccuracyBoost
        if (do_bispectrum .and. hard_bispectrum) dtaurec = dtaurec / 4
    end if

    if (CP%Reion%Reionization) taurend=min(taurend,CP%ReionHist%tau_start)

    if (DebugMsgs) then
        write (*,*) 'taurst, taurend = ', taurst, taurend
    end if

    !Sources
    do RW_i = 1, num_redshiftwindows
        Win => RW(RW_i)
        if (Redshift_w(RW_i)%kind == window_lensing .or. &
        Redshift_w(RW_i)%kind == window_counts .and. DoRedshiftLensing) then
            has_lensing_windows = .true.
            Redshift_w(RW_i)%has_lensing_window = .true.
            if (FeedbackLevel>0) &
            & write(*,'(I1," Int W              = ",f9.6)') RW_i, awin_lens1(RW_i)

            Win%awin_lens=Win%awin_lens/awin_lens1(RW_i)
        else
            Redshift_w(RW_i)%has_lensing_window = .false.
        end if
    end do


    call splini(spline_data,nthermo)
    call splder(cs2,dcs2,nthermo,spline_data)
    call splder(dotmu,ddotmu,nthermo,spline_data)
    call splder(ddotmu,dddotmu,nthermo,spline_data)
    call splder(dddotmu,ddddotmu,nthermo,spline_data)
    call splder(emmu,demmu,nthermo,spline_data)
    if (dowinlens) call splder(winlens,dwinlens,nthermo,spline_data)
    !Sources
    if (num_redshiftwindows >0) then
        call splder(redshift_time,dredshift_time,nthermo,spline_data)
        call splder(arhos_fac,darhos_fac,nthermo,spline_data)
        call splder(darhos_fac,ddarhos_fac,nthermo,spline_data)
    end if

    do j2 = 1, num_redshiftwindows
        call splder(RW(j2)%awin_lens,RW(j2)%dawin_lens,nthermo,spline_data)
    end do

    call SetTimeSteps

    !$OMP PARALLEL DO DEFAULT(SHARED),SCHEDULE(STATIC)
    do j2=1,TimeSteps%npoints
        call DoThermoSpline(j2,TimeSteps%points(j2))
    end do
    !$OMP END PARALLEL DO


    if ((CP%want_zstar .or. CP%DerivedParameters) .and. z_star==0.d0) call find_z(optdepth,z_star)
    if (CP%want_zdrag .or. CP%DerivedParameters) call find_z(dragoptdepth,z_drag)

    if (CP%DerivedParameters) then
        rs =rombint(dsound_da_exact,1d-8,1/(z_star+1),1d-6)
        DA = AngularDiameterDistance(z_star)/(1/(z_star+1))

        ThermoDerivedParams( derived_Age ) = DeltaPhysicalTimeGyr(0.0_dl,1.0_dl)
        ThermoDerivedParams( derived_zstar ) = z_star
        ThermoDerivedParams( derived_rstar ) = rs
        ThermoDerivedParams( derived_thetastar ) = 100*rs/DA
        ThermoDerivedParams( derived_zdrag ) = z_drag
        rs =rombint(dsound_da_exact,1d-8,1/(z_drag+1),1d-6)
        ThermoDerivedParams( derived_rdrag ) = rs
        ThermoDerivedParams( derived_kD ) =  sqrt(1.d0/(rombint(ddamping_da, 1d-8, 1/(z_star+1), 1d-6)/6))
        ThermoDerivedParams( derived_thetaD ) =  100*pi/ThermoDerivedParams( derived_kD )/DA
        ThermoDerivedParams( derived_zEQ ) = (grhob+grhoc)/(grhog+grhornomass+sum(grhormass(1:CP%Nu_mass_eigenstates))) -1
        ThermoDerivedParams( derived_thetaEQ ) = 100*timeOfz( ThermoDerivedParams( derived_zEQ ))/DA

        if (associated(BackgroundOutputs%z_outputs)) then
            if (allocated(BackgroundOutputs%H)) &
            deallocate(BackgroundOutputs%H, BackgroundOutputs%DA, BackgroundOutputs%rs_by_D_v)
            noutput = size(BackgroundOutputs%z_outputs)
            allocate(BackgroundOutputs%H(noutput), BackgroundOutputs%DA(noutput), BackgroundOutputs%rs_by_D_v(noutput))
            do i=1,noutput
                BackgroundOutputs%H(i) = HofZ(BackgroundOutputs%z_outputs(i))
                BackgroundOutputs%DA(i) = AngularDiameterDistance(BackgroundOutputs%z_outputs(i))
                BackgroundOutputs%rs_by_D_v(i) = rs/BAO_D_v_from_DA_H(BackgroundOutputs%z_outputs(i), &
                BackgroundOutputs%DA(i),BackgroundOutputs%H(i))
            end do
        end if

        if (FeedbackLevel > 0) then
            write(*,'("Age of universe/GYr  = ",f7.3)') ThermoDerivedParams( derived_Age )
            write(*,'("zstar                = ",f8.2)') ThermoDerivedParams( derived_zstar )
            write(*,'("r_s(zstar)/Mpc       = ",f7.2)') ThermoDerivedParams( derived_rstar )
            write(*,'("100*theta            = ",f9.6)') ThermoDerivedParams( derived_thetastar )

            write(*,'("zdrag                = ",f8.2)') ThermoDerivedParams( derived_zdrag )
            write(*,'("r_s(zdrag)/Mpc       = ",f7.2)') ThermoDerivedParams( derived_rdrag )

            write(*,'("k_D(zstar) Mpc       = ",f7.4)') ThermoDerivedParams( derived_kD )
            write(*,'("100*theta_D          = ",f9.6)') ThermoDerivedParams( derived_thetaD )

            write(*,'("z_EQ (if v_nu=1)     = ",f8.2)') ThermoDerivedParams( derived_zEQ )
            write(*,'("100*theta_EQ         = ",f9.6)') ThermoDerivedParams( derived_thetaEQ )
        end if
    end if

    !Sources
    deallocate(RW)

    if (num_redshiftwindows>0) call SetTimeStepWindows

    deallocate(arhos_fac, darhos_fac, ddarhos_fac)

    do RW_i = 1, num_redshiftwindows
        RedWin => Redshift_W(RW_i)
        if (RedWin%kind == window_21cm) then
            outstr = 'z= '//trim(RealToStr(real(RedWin%Redshift),4))//': T_b = '//trim(RealToStr(real(RedWin%Fq),6))// &
            'mK; tau21 = '//trim(RealToStr(real(RedWin%optical_depth_21),5))
            write (*,*) RW_i,trim(outstr)
        end if
    end do

    if (Do21cm .and. transfer_21cm_cl) then
        !           do RW_i=15,800
        !
        !             a=1._dl/(1+RW_i)
        !             Tspin = tsRecfast(a)
        !             Trad = CP%TCMB/a
        !             adot = 1/dtauda(a)
        !             tau_eps = a**2*line21_const*NNow/a**3/adot/Tspin/1000
        !             Tb21cm = 1000*(1-exp(-tau_eps))*a*(Tspin-Trad)
        !
        !             write (*,'(3E15.5)') 1/a-1, Tb21cm, tau_eps
        !            end do
        !           stop

        do RW_i=1,CP%Transfer%num_redshifts
            a=1._dl/(1+CP%Transfer%redshifts(RW_i))
            Tspin = Recombination_Ts(a)
            Trad = CP%TCMB/a
            adot = 1/dtauda(a)
            tau_eps = a**2*line21_const*NNow/a**3/adot/Tspin/1000
            Tb21cm = 1000*(1-exp(-tau_eps))*a*(Tspin-Trad)

            outstr = 'z= '//trim(RealToStr(real(CP%Transfer%redshifts(RW_i))))// &
            ': tau_21cm = '//trim(RealToStr(real(tau_eps),5))//'; T_b = '//trim(RealToStr(real(Tb21cm),6))//'mK'
            write (*,*) trim(outstr)
        end do
    end if

    end subroutine inithermo


    subroutine SetTimeSteps
    real(dl) dtau0
    integer nri0, nstep
    !Sources
    integer ix,i,nwindow
    Type(TRedWin), pointer :: Win
    real(dl) dtauda
    external dtauda

    call Ranges_Init(TimeSteps)

    call Ranges_Add_delta(TimeSteps, taurst, taurend, dtaurec)

    ! Calculating the timesteps after recombination
    if (CP%WantTensors) then
        dtau0=max(taurst/40,Maxtau/2000._dl/AccuracyBoost)
    else
        dtau0=Maxtau/500._dl/AccuracyBoost
        if (do_bispectrum) dtau0 = dtau0/3
        !Don't need this since adding in Limber on small scales
        !  if (CP%DoLensing) dtau0=dtau0/2
        !  if (CP%AccurateBB) dtau0=dtau0/3 !Need to get C_Phi accurate on small scales
    end if

    call Ranges_Add_delta(TimeSteps,taurend, CP%tau0, dtau0)

    !Sources

    tau_start_redshiftwindows = MaxTau
    tau_end_redshiftwindows = 0
    if (CP%WantScalars .or. line_reionization) then
        do ix=1, num_redshiftwindows
            Win => Redshift_W(ix)

            Win%sigma_tau = Win%sigma_z*dtauda(1/(1+Win%Redshift))/(1+Win%Redshift)**2

            if (Win%tau_start==0) then
                Win%tau_start = max(Win%tau - Win%sigma_tau*7,taurst)
                Win%tau_end = min(CP%tau0,Win%tau + Win%sigma_tau*7)
            end if

            tau_start_redshiftwindows = min(Win%tau_start,tau_start_redshiftwindows)
            if (Win%kind /= window_lensing) then
                !Have to be careful to integrate dwinV as the window tails off
                tau_end_redshiftwindows = max(Win%tau_end,tau_end_redshiftwindows)

                nwindow = nint(150*AccuracyBoost) 

                if (Win%kind == window_21cm .and. (line_phot_dipole .or. line_phot_quadrupole)) nwindow = nwindow *3
                !          nwindow = max(nwindow,nint( (Win%tau_end-Win%tau_start)/(6*Win%Chi0/CP%max_l/10)) )

                nwindow = max(nwindow, nint(AccuracyBoost *2* &
                (Win%tau_end- Win%tau_start)* Win_limber_ell(Win,CP%max_l) / Win%Chi0))
                if (Feedbacklevel > 1) write (*,*) ix, 'nwindow =', nwindow

                call Ranges_Add(TimeSteps, Win%tau_start, Win%tau_end, nwindow)
                !This should cover whole range where not tiny

                if (Win%tau_end - Win%tau_start > Win%sigma_tau*7) then
                    call Ranges_Add(TimeSteps, TimeOfZ(Win%Redshift+Win%sigma_z*3), &
                    max(0._dl,TimeOfZ(Win%Redshift-Win%sigma_z*3)), nwindow)
                    !This should be over peak
                end if
                !Make sure line of sight integral OK too
                ! if (dtau0 > Win%tau_end/300/AccuracyBoost) then
                !  call Ranges_Add_delta(TimeSteps, Win%tau_end, CP%tau0,  Win%tau_start/300/AccuracyBoost)
                ! end if
            else
                !Lensing along line of sight, so small steps all the way to now
                call Ranges_Add_delta(TimeSteps, Win%tau_start, CP%tau0, Win%chi0*5/CP%max_l/AccuracyBoost)
                !       call Ranges_Add_delta(TimeSteps, Win%tau_start, CP%tau0, Win%chi0/500)
            end if
        end do
    end if

    if (CP%Reion%Reionization) then
        nri0=int(Reionization_timesteps(CP%ReionHist)*AccuracyBoost)
        !Steps while reionization going from zero to maximum
        call Ranges_Add(TimeSteps,CP%ReionHist%tau_start,CP%ReionHist%tau_complete,nri0)
    end if

    !Sources
    if (.not. CP%Want_CMB .and. CP%WantCls) then
        if (num_redshiftwindows==0) stop 'Want_CMB=false, but not redshift windows either'
        call Ranges_Add_delta(TimeSteps,tau_start_redshiftwindows, CP%tau0, dtau0)
    end if

    !Create arrays out of the region information.
    call Ranges_GetArray(TimeSteps)
    nstep = TimeSteps%npoints

    if (allocated(vis)) then
        deallocate(vis,dvis,ddvis,expmmu,dopac, opac)
        if (dowinlens) deallocate(lenswin)
        !Sources
        deallocate(step_redshift, rhos_fac, drhos_fac)
    end if
    allocate(vis(nstep),dvis(nstep),ddvis(nstep),expmmu(nstep),dopac(nstep),opac(nstep))
    if (dowinlens) allocate(lenswin(nstep))
    !Source
    allocate(step_redshift(nstep), rhos_fac(nstep), drhos_fac(nstep))

    if (DebugMsgs .and. FeedbackLevel > 0) write(*,*) 'Set ',nstep, ' time steps'

    !Sources
    do i=1,num_redshiftwindows
        Win => Redshift_W(i)
        !  if (allocated(Win%Wing)) then
        !   deallocate(Win%wing,Win%dwing,Win%ddwing,Win%winV,Win%dwinV,Win%ddwinV)
        !  end if
        allocate(Win%winF(nstep),Win%wing(nstep),Win%dwing(nstep),Win%ddwing(nstep), &
        Win%winV(nstep),Win%dwinV(nstep),Win%ddwinV(nstep))
        allocate(Win%win_lens(nstep),Win%wing2(nstep),Win%dwing2(nstep),Win%ddwing2(nstep))
        allocate(Win%wingtau(nstep),Win%dwingtau(nstep),Win%ddwingtau(nstep))
        if (Win%kind == window_counts) then
            allocate(Win%comoving_density_ev(nstep))
        end if
    end do

    end subroutine SetTimeSteps


    subroutine ThermoData_Free
    if (allocated(vis)) then
        deallocate(vis,dvis,ddvis,expmmu,dopac, opac)
        if (dowinlens) deallocate(lenswin)
    end if
    call Ranges_Free(TimeSteps)

    end subroutine ThermoData_Free

    !cccccccccccccc
    subroutine SetTimeStepWindows
    use Recombination
    use constants
    integer i, j, jstart, ix
    Type(TRedWin) , pointer :: RedWin
    real(dl) tau,  a, a2
    real(dl) Tspin, Trad, rho_fac, tau_eps
    real(dl) window, winamp
    real(dl) z,rhos, adot, exp_fac
    real(dl) tmp(TimeSteps%npoints), tmp2(TimeSteps%npoints), hubble_tmp(TimeSteps%npoints)

    real(dl), allocatable , dimension(:,:) :: int_tmp, back_count_tmp
    integer ninterp
    real(dl) dtauda !diff of tau w.r.t a and integration
    external dtauda

    jstart = Ranges_IndexOf(TimeSteps, tau_start_redshiftwindows)
    ninterp = TimeSteps%npoints - jstart + 1

    do i = 1, num_redshiftwindows
        RedWin => Redshift_W(i)
        RedWin%wing=0
        RedWin%winV=0
        RedWin%winF=0
        RedWin%wing2=0
        RedWin%dwing=0
        RedWin%dwinV=0
        RedWin%dwing2=0
        RedWin%ddwing=0
        RedWin%ddwinV=0
        RedWin%ddwing2=0
        RedWin%wingtau=0
        RedWin%dwingtau=0
        RedWin%ddwingtau=0
        RedWin%Fq = 0
        if (RedWin%kind == window_counts) then
            RedWin%comoving_density_ev  = 0
        end if
    end do

    ! print *,'z = ',TimeSteps%points(jstart),step_redshift(jstart)
    allocate(int_tmp(jstart:TimeSteps%npoints,num_redshiftwindows))
    int_tmp = 0
    allocate(back_count_tmp(jstart:TimeSteps%npoints,num_redshiftwindows))
    back_count_tmp = 0

    do j=jstart, TimeSteps%npoints
        tau = TimeSteps%points(j)
        z = step_redshift(j)
        a = 1._dl/(1._dl+z)
        a2=a**2
        adot=1._dl/dtauda(a)


        if (Do21cm) then
            Tspin = Recombination_Ts(a)
            Trad = CP%TCMB/a
            rho_fac = line21_const*NNow/a**3 !neglect ionization fraction
            tau_eps = a*rho_fac/(adot/a)/Tspin/1000
            exp_fac =  (1-exp(-tau_eps))/tau_eps
        else
            rho_fac = grhoc/a**3
        end if

        hubble_tmp(j) = adot/a

        do i = 1, num_redshiftwindows
            RedWin => Redshift_W(i)
            if (tau < RedWin%tau_start) cycle

            window = Window_f_a(RedWin, a, winamp)

            if (RedWin%kind == window_21cm) then
                rhos = rho_fac*(1 - Trad/Tspin)

                !Want to integrate this...
                int_tmp(j,i) = drhos_fac(j)*a*window

                RedWin%WinV(j) = -exp(-tau_eps)*a2*rhos*window/(adot/a)

                RedWin%wing(j) = exp_fac*a2*rhos*window

                !The window that doesn't go to zero at T_s = T_gamma
                RedWin%wing2(j) = exp_fac*a2*rho_fac*Trad/Tspin*window

                !Window for tau_s for the self-absoption term
                RedWin%wingtau(j) =  RedWin%wing(j)*(1 - exp(-tau_eps)/exp_fac)
            elseif ( RedWin%kind == window_counts) then

            !window is n(a) where n is TOTAL not fractional number
            !delta = int wing(eta) delta(eta) deta
            RedWin%wing(j) = adot *window
            !old like 21cm
            !                 RedWin%wing(j) = a2*rho_fac*window

            !Window with 1/H in
            RedWin%wing2(j) = RedWin%wing(j)/(adot/a)

            !winv is g/chi for the ISW and time delay terms
            RedWin%WinV(j) = 0
            if (tau < CP%tau0 -0.1) then
                int_tmp(j,i) = RedWin%wing(j)/(CP%tau0 - tau)
            else
                int_tmp(j,i)=0
            end if

            if (counts_evolve) then
                back_count_tmp(j,i) =  counts_background_z(RedWin, 1/a-1)/a
                if (tau < CP%tau0 -0.1) then
                    RedWin%comoving_density_ev(j) = back_count_tmp(j,i)*(adot/a)/(CP%tau0 - tau)**2
                else
                    RedWin%comoving_density_ev(j) = 0
                end if
            end if
            end if

            !Lensing windows should be fine from inithermo
        end do
    end do


    do i = 1, num_redshiftwindows
        RedWin => Redshift_W(i)

        ! int (a*rho_s/H)' a W_f(a) d\eta, or for counts int g/chi deta
        call spline(TimeSteps%points(jstart),int_tmp(jstart,i),ninterp,spl_large,spl_large,tmp)
        call spline_integrate(TimeSteps%points(jstart),int_tmp(jstart,i),tmp, tmp2(jstart),ninterp)
        RedWin%WinV(jstart:TimeSteps%npoints) =  &
        RedWin%WinV(jstart:TimeSteps%npoints) + tmp2(jstart:TimeSteps%npoints)

        call spline(TimeSteps%points(jstart),RedWin%WinV(jstart),ninterp,spl_large,spl_large,RedWin%ddWinV(jstart))
        call spline_deriv(TimeSteps%points(jstart),RedWin%WinV(jstart),RedWin%ddWinV(jstart), RedWin%dWinV(jstart), ninterp)

        call spline(TimeSteps%points(jstart),RedWin%Wing(jstart),ninterp,spl_large,spl_large,RedWin%ddWing(jstart))
        call spline_deriv(TimeSteps%points(jstart),RedWin%Wing(jstart),RedWin%ddWing(jstart), RedWin%dWing(jstart), ninterp)

        call spline(TimeSteps%points(jstart),RedWin%Wing2(jstart),ninterp,spl_large,spl_large,RedWin%ddWing2(jstart))
        call spline_deriv(TimeSteps%points(jstart),RedWin%Wing2(jstart),RedWin%ddWing2(jstart), &
        RedWin%dWing2(jstart), ninterp)

        call spline_integrate(TimeSteps%points(jstart),RedWin%Wing(jstart),RedWin%ddWing(jstart), RedWin%WinF(jstart),ninterp)
        RedWin%Fq = RedWin%WinF(TimeSteps%npoints)

        if (RedWin%kind == window_21cm) then
            call spline_integrate(TimeSteps%points(jstart),RedWin%Wing2(jstart),&
            RedWin%ddWing2(jstart), tmp(jstart),ninterp)
            RedWin%optical_depth_21 = tmp(TimeSteps%npoints) / (CP%TCMB*1000)
            !WinF not used.. replaced below

            call spline(TimeSteps%points(jstart),RedWin%Wingtau(jstart),ninterp,spl_large,spl_large,RedWin%ddWingtau(jstart))
            call spline_deriv(TimeSteps%points(jstart),RedWin%Wingtau(jstart),RedWin%ddWingtau(jstart), &
            RedWin%dWingtau(jstart), ninterp)
        elseif (RedWin%kind == window_counts) then

        if (counts_evolve) then
            call spline(TimeSteps%points(jstart),back_count_tmp(jstart,i),ninterp,spl_large,spl_large,tmp)
            call spline_deriv(TimeSteps%points(jstart),back_count_tmp(jstart,i),tmp,tmp2(jstart),ninterp)
            do ix = jstart, TimeSteps%npoints
                if (RedWin%Wing(ix)==0._dl) then
                    RedWin%Wingtau(ix) = 0
                else
                    RedWin%Wingtau(ix) =  -tmp2(ix) * RedWin%Wing(ix) / (back_count_tmp(ix,i)*hubble_tmp(ix)) &
                    + 5*RedWin%dlog10Ndm * ( RedWin%Wing(ix)- int_tmp(ix,i)/hubble_tmp(ix))
                end if
            end do

            !comoving_density_ev is d log(a^3 n_s)/d eta * window
            call spline(TimeSteps%points(jstart),RedWin%comoving_density_ev(jstart),ninterp,spl_large,spl_large,tmp)
            call spline_deriv(TimeSteps%points(jstart),RedWin%comoving_density_ev(jstart),tmp,tmp2(jstart),ninterp)
            do ix = jstart, TimeSteps%npoints
                if (RedWin%Wing(ix)==0._dl) then
                    RedWin%comoving_density_ev(ix) = 0
                else
                    RedWin%comoving_density_ev(ix) =   tmp2(ix) / RedWin%comoving_density_ev(ix)
                end if
            end do
        else
            RedWin%comoving_density_ev=0
            call spline(TimeSteps%points(jstart),hubble_tmp(jstart),ninterp,spl_large,spl_large,tmp)
            call spline_deriv(TimeSteps%points(jstart),hubble_tmp(jstart),tmp, tmp2(jstart), ninterp)

            !assume d( a^3 n_s) of background population is zero, so remaining terms are
            !wingtau =  g*(2/H\chi + Hdot/H^2)  when s=0; int_tmp = window/chi
            RedWin%Wingtau(jstart:TimeSteps%npoints) = &
2           *(1-2.5*RedWin%dlog10Ndm)*int_tmp(jstart:TimeSteps%npoints,i)/hubble_tmp(jstart:TimeSteps%npoints)&
            + 5*RedWin%dlog10Ndm*RedWin%Wing(jstart:TimeSteps%npoints) &
            + tmp2(jstart:TimeSteps%npoints)/hubble_tmp(jstart:TimeSteps%npoints)**2*RedWin%Wing(jstart:TimeSteps%npoints)
        endif

        call spline(TimeSteps%points(jstart),RedWin%Wingtau(jstart),ninterp, &
        spl_large,spl_large,RedWin%ddWingtau(jstart))
        call spline_deriv(TimeSteps%points(jstart),RedWin%Wingtau(jstart),RedWin%ddWingtau(jstart), &
        RedWin%dWingtau(jstart), ninterp)

        !WinF is int[ g*(...)]
        call spline_integrate(TimeSteps%points(jstart),RedWin%Wingtau(jstart),&
        RedWin%ddWingtau(jstart), RedWin%WinF(jstart),ninterp)
        !    tmp(jstart:TimeSteps%npoints) = int_tmp(jstart:TimeSteps%npoints,i)/RedWin%Wingtau(jstart:TimeSteps%npoints)
        !    call spline(TimeSteps%points(jstart),tmp(jstart),ninterp,spl_large,spl_large,tmp2)
        !    call spline_integrate(TimeSteps%points(jstart),tmp,tmp2, RedWin%WinF(jstart),ninterp)
        end if
    end do

    deallocate(int_tmp,back_count_tmp)

    end subroutine SetTimeStepWindows


    subroutine interp_window(RedWin,tau,wing_t, wing2_t, winv_t)
    !for evolving sources for reionization we neglect wingtau self-absorption
    Type(TRedWin)  :: RedWin
    integer i
    real(dl) :: tau, wing_t, wing2_t,winv_t
    real(dl) a0,b0,ho

    i = Ranges_IndexOf(TimeSteps,tau)

    ho=TimeSteps%points(i+1)-TimeSteps%points(i)
    a0=(TimeSteps%points(i+1)-tau)/ho
    b0=1-a0
    wing_t = a0*RedWin%wing(i)+ b0*RedWin%wing(i+1)+((a0**3-a0)* RedWin%ddwing(i) &
    +(b0**3-b0)*RedWin%ddwing(i+1))*ho**2/6
    wing2_t = a0*RedWin%wing2(i)+ b0*RedWin%wing2(i+1)+((a0**3-a0)* RedWin%ddwing2(i) &
    +(b0**3-b0)*RedWin%ddwing2(i+1))*ho**2/6
    winv_t = a0*RedWin%winv(i)+ b0*RedWin%winv(i+1)+((a0**3-a0)* RedWin%ddwinv(i) &
    +(b0**3-b0)*RedWin%ddwinv(i+1))*ho**2/6


    end subroutine interp_window


    subroutine DoThermoSpline(j2,tau)
    integer j2,i
    real(dl) d,ddopac,tau
    Type(TRedWin), pointer :: W
    Type(CalWIns), pointer :: C
    integer RW_i

    !     Cubic-spline interpolation.
    d=log(tau/tauminn)/dlntau+1._dl
    i=int(d)

    d=d-i
    if (i < nthermo) then
        opac(j2)=dotmu(i)+d*(ddotmu(i)+d*(3._dl*(dotmu(i+1)-dotmu(i)) &
        -2._dl*ddotmu(i)-ddotmu(i+1)+d*(ddotmu(i)+ddotmu(i+1) &
        +2._dl*(dotmu(i)-dotmu(i+1)))))
        dopac(j2)=(ddotmu(i)+d*(dddotmu(i)+d*(3._dl*(ddotmu(i+1)  &
        -ddotmu(i))-2._dl*dddotmu(i)-dddotmu(i+1)+d*(dddotmu(i) &
        +dddotmu(i+1)+2._dl*(ddotmu(i)-ddotmu(i+1))))))/(tau &
        *dlntau)
        ddopac=(dddotmu(i)+d*(ddddotmu(i)+d*(3._dl*(dddotmu(i+1) &
        -dddotmu(i))-2._dl*ddddotmu(i)-ddddotmu(i+1)  &
        +d*(ddddotmu(i)+ddddotmu(i+1)+2._dl*(dddotmu(i) &
        -dddotmu(i+1)))))-(dlntau**2)*tau*dopac(j2)) &
        /(tau*dlntau)**2
        expmmu(j2)=emmu(i)+d*(demmu(i)+d*(3._dl*(emmu(i+1)-emmu(i)) &
        -2._dl*demmu(i)-demmu(i+1)+d*(demmu(i)+demmu(i+1) &
        +2._dl*(emmu(i)-emmu(i+1)))))


        step_redshift(j2) = redshift_time(i)+d*(dredshift_time(i)+d*(3._dl*(redshift_time(i+1)-redshift_time(i)) &
        -2._dl*dredshift_time(i)-dredshift_time(i+1)+d*(dredshift_time(i)+dredshift_time(i+1) &
        +2._dl*(redshift_time(i)-redshift_time(i+1)))))


        rhos_fac(j2) = arhos_fac(i)+d*(darhos_fac(i)+d*(3._dl*(arhos_fac(i+1)-arhos_fac(i)) &
        -2._dl*darhos_fac(i)-darhos_fac(i+1)+d*(darhos_fac(i)+darhos_fac(i+1) &
        +2._dl*(arhos_fac(i)-arhos_fac(i+1)))))
        drhos_fac(j2) = (darhos_fac(i)+d*(ddarhos_fac(i)+d*(3._dl*(darhos_fac(i+1)  &
        -darhos_fac(i))-2._dl*ddarhos_fac(i)-ddarhos_fac(i+1)+d*(ddarhos_fac(i) &
        +ddarhos_fac(i+1)+2._dl*(darhos_fac(i)-darhos_fac(i+1))))))/(tau &
        *dlntau)


        do RW_i=1, num_redshiftwindows
            if (Redshift_w(RW_i)%has_lensing_window) then
                W => Redshift_W(RW_i)
                C=> RW(RW_i)

                W%win_lens(j2) = C%awin_lens(i)+d*(C%dawin_lens(i)+d*(3._dl*(C%awin_lens(i+1)-C%awin_lens(i)) &
                -2._dl*C%dawin_lens(i)-C%dawin_lens(i+1)+d*(C%dawin_lens(i)+C%dawin_lens(i+1) &
                +2._dl*(C%awin_lens(i)-C%awin_lens(i+1)))))
            end if
        end do

        vis(j2)=opac(j2)*expmmu(j2)
        dvis(j2)=expmmu(j2)*(opac(j2)**2+dopac(j2))
        ddvis(j2)=expmmu(j2)*(opac(j2)**3+3*opac(j2)*dopac(j2)+ddopac)
    else
        opac(j2)=dotmu(nthermo)
        dopac(j2)=ddotmu(nthermo)
        ddopac=dddotmu(nthermo)
        expmmu(j2)=emmu(nthermo)
        vis(j2)=opac(j2)*expmmu(j2)
        dvis(j2)=expmmu(j2)*(opac(j2)**2+dopac(j2))
        ddvis(j2)=expmmu(j2)*(opac(j2)**3+3._dl*opac(j2)*dopac(j2)+ddopac)
        step_redshift(j2) = 0
        rhos_fac(j2)=0
        drhos_fac(j2)=0


        do RW_i=1, num_redshiftwindows
            W => Redshift_W(RW_i)
            W%win_lens(j2)=0
        end do
    end if


    !          write (*,'(7e15.5)') tau, wing(j2), winV(j2), dwing(j2), dwinV(j2),ddwinV(j2),dopac(j2)

    end subroutine DoThermoSpline


    function ddamping_da(a)
    real(dl) :: ddamping_da
    real(dl), intent(in) :: a
    real(dl) :: R
    real(dl) :: dtauda
    external dtauda

    R=r_drag0*a
    !ignoring reionisation, not relevant for distance measures
    ddamping_da = (R**2 + 16*(1+R)/15)/(1+R)**2*dtauda(a)*a**2/(Recombination_xe(a)*akthom)

    end function ddamping_da


    !!!!!!!!!!!!!!!!!!!
    !JH: functions and subroutines for calculating z_star and z_drag

    function doptdepth_dz(z)
    real(dl) :: doptdepth_dz
    real(dl), intent(in) :: z
    real(dl) :: a
    real(dl) :: dtauda
    external dtauda

    a = 1._dl/(1._dl+z)

    !ignoring reionisation, not relevant for distance measures
    doptdepth_dz = Recombination_xe(a)*akthom*dtauda(a)

    end function doptdepth_dz

    function optdepth(z)
    real(dl) :: rombint2
    external rombint2
    real(dl) optdepth
    real(dl),intent(in) :: z

    optdepth = rombint2(doptdepth_dz, 0.d0, z, 1d-5, 20, 100)

    end function optdepth


    function ddragoptdepth_dz(z)
    real(dl) :: ddragoptdepth_dz
    real(dl), intent(in) :: z
    real(dl) :: a
    real(dl) :: dtauda
    external dtauda

    a = 1._dl/(1._dl+z)
    ddragoptdepth_dz = doptdepth_dz(z)/r_drag0/a

    end function ddragoptdepth_dz


    function dragoptdepth(z)
    real(dl) :: rombint2
    external rombint2
    real(dl) dragoptdepth
    real(dl),intent(in) :: z

    dragoptdepth =  rombint2(ddragoptdepth_dz, 0.d0, z, 1d-5, 20, 100)

    end function dragoptdepth


    subroutine find_z(func,zout)  !find redshift at which (photon/drag) optical depth = 1
    real(dl), external :: func
    real(dl), intent(out) :: zout
    real(dl) :: try1,try2,diff,avg
    integer :: i

    try1 = 0.d0
    try2 = 10000.d0

    i=0
    diff = 10.d0
    do while (diff .gt. 1d-3)
        i=i+1
        if (i .eq. 100) then
            call GlobalError('optical depth redshift finder did not converge',error_reionization)
            zout=0
            return
        end if

        diff = func(try2)-func(try1)
        avg = 0.5d0*(try2+try1)
        if (func(avg) .gt. 1.d0) then
            try2 = avg
        else
            try1 = avg
        end if
    end do

    zout = avg

    end subroutine find_z

    !!!!!!!!!!!!!!!!!!! end JH

    end module ThermoData<|MERGE_RESOLUTION|>--- conflicted
+++ resolved
@@ -146,11 +146,7 @@
     implicit none
     public
 
-<<<<<<< HEAD
-    character(LEN=*), parameter :: version = 'Sources_Oct_13'
-=======
-    character(LEN=*), parameter :: version = 'Nov13'
->>>>>>> 605f5560
+    character(LEN=*), parameter :: version = 'Sources_Nov_13'
 
     integer :: FeedbackLevel = 0 !if >0 print out useful information about the model
 
